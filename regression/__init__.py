--- conflicted
+++ resolved
@@ -40,12 +40,7 @@
             optimizer_kwargs = {'factr': 1e+02,
                                 'pgtol': 1e-08,
                                 'maxfun': 1000000,
-<<<<<<< HEAD
-                                'maxiter': 1000000,
-                               }
-=======
                                 'maxiter': 1000000}
->>>>>>> b632020c
             import scipy
             from distutils.version import StrictVersion
             if StrictVersion(scipy.__version__) >= StrictVersion('0.17.0'):
