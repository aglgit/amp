--- conflicted
+++ resolved
@@ -263,33 +263,9 @@
     calc._log('Calculating potential energies...', tic='pot-energy')
     energy_data = {}
     for hash, image in images.iteritems():
-<<<<<<< HEAD
-        energy_args = dict(
-                fingerprints=calc.descriptor.fingerprints[hash],
-                )
-
-        try:
-            if calc.model.trainingimages is not None:
-                trainingimages = hash_images(Trajectory(calc.model.trainingimages))
-                energy_args['trainingimages'] = trainingimages
-                calc.descriptor.calculate_fingerprints(
-                        images=trainingimages,
-                        parallel=calc._parallel,
-                        log=calc._log,
-                        calculate_derivatives=calculate_derivatives
-                        )
-                fp_trainingimages = calc.descriptor.fingerprints
-                energy_args['fp_trainingimages'] = fp_trainingimages
-                energy_args['hash'] = hash
-        except:
-            pass
-
-        amp_energy = calc.model.calculate_energy(**energy_args)
-=======
         no_of_atoms = len(image)
         amp_energy = calc.model.calculate_energy(
             calc.descriptor.fingerprints[hash])
->>>>>>> b396f893
         actual_energy = image.get_potential_energy(apply_constraint=False)
         act_energy_per_atom = actual_energy / no_of_atoms
         energy_error = abs(amp_energy - actual_energy) / no_of_atoms
@@ -404,129 +380,8 @@
         ax.set_title("Forces")
         calc._log('...forces plotted.', toc='force-plot')
 
-<<<<<<< HEAD
-    fig.savefig(plotfile)
-
-    if returndata:
-        if plot_forces is False:
-            return fig, energy_data
-        else:
-            return fig, energy_data, force_data
-
-
-def plot_error(load,
-               images,
-               label='error',
-               dblabel=None,
-               plot_forces=True,
-               plotfile=None,
-               color='b.',
-               overwrite=False,
-               returndata=False,
-               ):
-    """Makes an error plot of Amp energies and forces versus real energies and
-    forces.
-
-    Parameters
-    ----------
-    load : str
-        Path for loading an existing ".amp" file. Should be fed like
-        'load="filename.amp"'.
-    images : list or str
-        List of ASE atoms objects with positions, symbols, energies, and forces
-        in ASE format. This can also be the path to an ASE trajectory (.traj)
-        or database (.db) file.  Energies can be obtained from any reference,
-        e.g. DFT calculations.
-    label : str
-        Default prefix/location used for all files.
-    dblabel : str
-        Optional separate prefix/location of database files, including
-        fingerprints, fingerprint primes, and neighborlists, to avoid
-        calculating them. If not supplied, just uses the value from label.
-    plot_forces : bool
-        Determines whether or not forces should be plotted as well.
-    plotfile : Object
-        File for the plot.
-    color : str
-        Plot color.
-    overwrite : bool
-        If a plot or an script containing values found overwrite it.
-    returndata : bool
-        Whether to return a reference to the figures and their data or not.
-    """
-
-    calc = Amp.load(file=load)
-
-    if plotfile is None:
-        plotfile = make_filename(label, '-plot.pdf')
-
-    if (not overwrite) and os.path.exists(plotfile):
-        raise IOError('File exists: %s.\nIf you want to overwrite,'
-                      ' set overwrite=True or manually delete.'
-                      % plotfile)
-
-    calc.dblabel = label if dblabel is None else dblabel
-
-    if plot_forces is True:
-        calculate_derivatives = True
-    else:
-        calculate_derivatives = False
-
-    calc._log('\nAmp error plot started. ' + now() + '\n')
-    calc._log('Descriptor: %s' % calc.descriptor.__class__.__name__)
-    calc._log('Model: %s' % calc.model.__class__.__name__)
-
-    images = hash_images(images, log=calc._log)
-
-    calc._log('\nDescriptor\n==========')
-    calc.descriptor.calculate_fingerprints(
-        images=images,
-        parallel=calc._parallel,
-        log=calc._log,
-        calculate_derivatives=calculate_derivatives)
-
-    calc._log('Calculating potential energy errors...', tic='pot-energy')
-    energy_data = {}
-    for hash, image in images.iteritems():
-        no_of_atoms = len(image)
-
-        energy_args = dict(
-                fingerprints=calc.descriptor.fingerprints[hash],
-                hash=hash
-                )
-
-        if calc.model.trainingimages is not None:
-            trainingimages = hash_images(Trajectory(calc.model.trainingimages))
-            energy_args['trainingimages'] = trainingimages
-            calc.descriptor.calculate_fingerprints(
-                    images=trainingimages,
-                    parallel=calc._parallel,
-                    log=calc._log,
-                    calculate_derivatives=calculate_derivatives
-                    )
-            fp_trainingimages = calc.descriptor.fingerprints
-            energy_args['fp_trainingimages'] = fp_trainingimages
-        amp_energy = calc.model.calculate_energy(**energy_args)
-        actual_energy = image.get_potential_energy(apply_constraint=False)
-        act_energy_per_atom = actual_energy / no_of_atoms
-        energy_error = abs(amp_energy - actual_energy) / no_of_atoms
-        energy_data[hash] = [act_energy_per_atom, energy_error]
-    calc._log('...potential energy errors calculated.', toc='pot-energy')
-
-    # calculating energy per atom rmse
-    energy_square_error = 0.
-    for hash, image in images.iteritems():
-        energy_square_error += energy_data[hash][1] ** 2.
-    energy_per_atom_rmse = np.sqrt(energy_square_error / len(images))
-
-    min_act_energy_per_atom = min([energy_data[hash][0]
-                                   for hash, image in images.iteritems()])
-    max_act_energy_per_atom = max([energy_data[hash][0]
-                                   for hash, image in images.iteritems()])
-=======
     fig.savefig(plotfile_parity)
     pyplot.close(fig)
->>>>>>> b396f893
 
     # make error plot
     if plot_forces is False:
@@ -557,55 +412,6 @@
     if plot_forces is True:
         ax = fig.add_subplot(212)
 
-<<<<<<< HEAD
-        calc._log('Calculating force errors...', tic='forces')
-        force_data = {}
-        for hash, image in images.iteritems():
-            forces_args = dict(
-                    fingerprints=calc.descriptor.fingerprints[hash],
-                    fingerprintprimes=calc.descriptor.fingerprintprimes[hash]
-                    )
-
-            if calc.model.trainingimages is not None:
-                trainingimages = hash_images(Trajectory(calc.model.trainingimages))
-                calc.descriptor.calculate_fingerprints(
-                        images=trainingimages,
-                        calculate_derivatives=True
-                        )
-                t_descriptor = calc.descriptor
-                forces_args['trainingimages'] = trainingimages
-                forces_args['t_descriptor'] = t_descriptor
-            amp_forces = \
-                calc.model.calculate_forces(**forces_args)
-            actual_forces = image.get_forces(apply_constraint=False)
-            force_data[hash] = [
-                actual_forces,
-                abs(np.array(amp_forces) - np.array(actual_forces))]
-        calc._log('...force errors calculated.', toc='forces')
-
-        # calculating force rmse
-        force_square_error = 0.
-        for hash, image in images.iteritems():
-            no_of_atoms = len(image)
-            for index in range(no_of_atoms):
-                for k in range(3):
-                    force_square_error += \
-                        ((1.0 / 3.0) * force_data[hash][1][index][k] ** 2.) / \
-                        no_of_atoms
-        force_rmse = np.sqrt(force_square_error / len(images))
-
-        min_act_force = min([force_data[hash][0][index][k]
-                             for hash, image in images.iteritems()
-                             for index in range(len(image))
-                             for k in range(3)])
-
-        max_act_force = max([force_data[hash][0][index][k]
-                             for hash, image in images.iteritems()
-                             for index in range(len(image))
-                             for k in range(3)])
-
-=======
->>>>>>> b396f893
         calc._log('Plotting force errors...', tic='force-plot')
         for hash, image in images.iteritems():
             for index in range(len(image)):
