--- conflicted
+++ resolved
@@ -39,6 +39,7 @@
 
 
 class Amp(Calculator, object):
+
     """Atomistic Machine-Learning Potential (Amp) ASE calculator
 
     Parameters
@@ -491,13 +492,9 @@
     elif importname == '.model.neuralnetwork.NeuralNetwork':
         from .model.neuralnetwork import NeuralNetwork as Imported
     elif importname == '.model.neuralnetwork.tflow':
-<<<<<<< HEAD
-        from .model.tflow import NeuralNetwork as Module
+        from .model.tflow import NeuralNetwork as Imported
     elif importname == '.model.kernelridge.KernelRidge':
-        from .model.kernelridge import KernelRidge as Module
-=======
-        from .model.tflow import NeuralNetwork as Imported
->>>>>>> 9ea18134
+        from .model.kernelridge import KernelRidge as Imported
     elif importname == '.model.LossFunction':
         from .model import LossFunction as Imported
     else:
