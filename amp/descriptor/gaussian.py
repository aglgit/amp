import numpy as np

from ase.data import atomic_numbers
from ase.calculators.calculator import Parameters
from ..utilities import Data, Logger, importer
from .cutoffs import Cosine, dict2cutoff
NeighborList = importer('NeighborList')
try:
    from .. import fmodules
except ImportError:
    fmodules = None


class Gaussian(object):
    """Class that calculates Gaussian fingerprints (i.e., Behler-style).

    Parameters
    ----------
    cutoff : object or float
        Cutoff function, typically from amp.descriptor.cutoffs.  Can be also
        fed as a float representing the radius above which neighbor
        interactions are ignored; in this case a cosine cutoff function will be
        employed.  Default is a 6.5-Angstrom cosine cutoff.
    Gs : dict
        Dictionary of symbols and lists of dictionaries for making symmetry
        functions. Either auto-genetrated, or given in the following form, for
        example:

               >>> Gs = {"O": [{"type":"G2", "element":"O", "eta":10.},
               ...             {"type":"G4", "elements":["O", "Au"],
               ...              "eta":5., "gamma":1., "zeta":1.0}],
               ...       "Au": [{"type":"G2", "element":"O", "eta":2.},
               ...              {"type":"G4", "elements":["O", "Au"],
               ...               "eta":2., "gamma":1., "zeta":5.0}]}

    dblabel : str
        Optional separate prefix/location for database files, including
        fingerprints, fingerprint derivatives, and neighborlists. This file
        location can be shared between calculator instances to avoid
        re-calculating redundant information. If not supplied, just uses the
        value from label.
    elements : list
        List of allowed elements present in the system. If not provided, will
        be found automatically.
    version : str
        Version of fingerprints.
    fortran : bool
        If True, will use fortran modules, if False, will not.
    mode : str
        Can be either 'atom-centered' or 'image-centered'.

    Raises
    ------
        RuntimeError
    """

    def __init__(self, cutoff=Cosine(6.5), Gs=None, dblabel=None,
                 elements=None, version=None, fortran=True,
                 mode='atom-centered'):

        # Check of the version of descriptor, particularly if restarting.
        compatibleversions = ['2015.12', ]
        if (version is not None) and version not in compatibleversions:
            raise RuntimeError('Error: Trying to use Gaussian fingerprints'
                               ' version %s, but this module only supports'
                               ' versions %s. You may need an older or '
                               ' newer version of Amp.' %
                               (version, compatibleversions))
        else:
            version = compatibleversions[-1]

        # Check that the mode is atom-centered.
        if mode != 'atom-centered':
            raise RuntimeError('Gaussian scheme only works '
                               'in atom-centered mode. %s '
                               'specified.' % mode)

        # If the cutoff is provided as a number, Cosine function will be used
        # by default.
        if isinstance(cutoff, int) or isinstance(cutoff, float):
            cutoff = Cosine(cutoff)
        # If the cutoff is provided as a dictionary, assume we need to load it
        # with dict2cutoff.
        if type(cutoff) is dict:
            cutoff = dict2cutoff(cutoff)

        # The parameters dictionary contains the minimum information
        # to produce a compatible descriptor; that is, one that gives
        # an identical fingerprint when fed an ASE image.
        p = self.parameters = Parameters(
            {'importname': '.descriptor.gaussian.Gaussian',
             'mode': 'atom-centered'})
        p.version = version
        p.cutoff = cutoff.todict()
        p.Gs = Gs
        p.elements = elements

        self.dblabel = dblabel
        self.fortran = fortran
        self.parent = None  # Can hold a reference to main Amp instance.

    def tostring(self):
        """Returns an evaluatable representation of the calculator that can
        be used to restart the calculator.
        """
        return self.parameters.tostring()

    def calculate_fingerprints(self, images, parallel=None, log=None,
                               calculate_derivatives=False):
        """Calculates the fingerpints of the images, for the ones not already
        done.

        Parameters
        ----------
        images : dict
            Dictionary of images; the key is a unique ID assigned to each
            image and each value is an ASE atoms object. Typically created
            from amp.utilities.hash_images.
        parallel : dict
            Configuration for parallelization. Should be in same form as in
            amp.Amp.
        log : Logger object
            Write function at which to log data. Note this must be a callable
            function.
        calculate_derivatives : bool
            Decides whether or not fingerprintprimes should also be calculated.
        """
        if parallel is None:
            parallel = {'cores': 1}
        log = Logger(file=None) if log is None else log

        if (self.dblabel is None) and hasattr(self.parent, 'dblabel'):
            self.dblabel = self.parent.dblabel
        self.dblabel = 'amp-data' if self.dblabel is None else self.dblabel

        p = self.parameters

        log('Cutoff function: %s' % repr(dict2cutoff(p.cutoff)))

        if p.elements is None:
            log('Finding unique set of elements in training data.')
            p.elements = set([atom.symbol for atoms in images.values()
                              for atom in atoms])
        p.elements = sorted(p.elements)
        log('%i unique elements included: ' % len(p.elements) +
            ', '.join(p.elements))

        if p.Gs is None:
            log('No symmetry functions supplied; creating defaults.')
            p.Gs = make_default_symmetry_functions(p.elements)
        log('Number of symmetry functions for each element:')
        for _ in p.Gs.keys():
            log(' %2s: %i' % (_, len(p.Gs[_])))
        for element, fingerprints in p.Gs.items():
            log('{} feature vector functions:'.format(element))
            for index, fp in enumerate(fingerprints):
                if fp['type'] == 'G2':
                    log(' {}: {}, {}, eta = {}'
                        .format(index, fp['type'], fp['element'], fp['eta']))
                elif fp['type'] == 'G4':
                    log(' {}: {}, ({}, {}), eta={}, gamma={}, zeta={}'
                        .format(index, fp['type'], fp['elements'][0],
                                fp['elements'][1], fp['eta'], fp['gamma'],
                                fp['zeta']))
                elif fp['type'] == 'G5':
                    log(' {}: {}, ({}, {}), eta={}, gamma={}, zeta={}'
                        .format(index, fp['type'], fp['elements'][0],
                                fp['elements'][1], fp['eta'], fp['gamma'],
                                fp['zeta']))
                else:
                    log(str(fp))

        log('Calculating neighborlists...', tic='nl')
        if not hasattr(self, 'neighborlist'):
            calc = NeighborlistCalculator(cutoff=p.cutoff['kwargs']['Rc'])
            self.neighborlist = \
                Data(filename='%s-neighborlists' % self.dblabel,
                     calculator=calc)
        self.neighborlist.calculate_items(images, parallel=parallel, log=log)
        log('...neighborlists calculated.', toc='nl')

        log('Fingerprinting images...', tic='fp')
        if not hasattr(self, 'fingerprints'):
            calc = FingerprintCalculator(neighborlist=self.neighborlist,
                                         Gs=p.Gs,
                                         cutoff=p.cutoff,
                                         fortran=self.fortran)
            self.fingerprints = Data(filename='%s-fingerprints'
                                     % self.dblabel,
                                     calculator=calc)
        self.fingerprints.calculate_items(images, parallel=parallel, log=log)
        log('...fingerprints calculated.', toc='fp')

        if calculate_derivatives:
            log('Calculating fingerprint derivatives...',
                tic='derfp')
            if not hasattr(self, 'fingerprintprimes'):
                calc = \
                    FingerprintPrimeCalculator(neighborlist=self.neighborlist,
                                               Gs=p.Gs,
                                               cutoff=p.cutoff,
                                               fortran=self.fortran)
                self.fingerprintprimes = \
                    Data(filename='%s-fingerprint-primes'
                         % self.dblabel,
                         calculator=calc)
            self.fingerprintprimes.calculate_items(
                images, parallel=parallel, log=log)
            log('...fingerprint derivatives calculated.', toc='derfp')


# Calculators #################################################################


# Neighborlist Calculator
class NeighborlistCalculator:
    """For integration with .utilities.Data

    For each image fed to calculate, a list of neighbors with offset distances
    is returned.

    Parameters
    ----------
    cutoff : float
        Radius above which neighbor interactions are ignored.
    """
    def __init__(self, cutoff):
        self.globals = Parameters({'cutoff': cutoff})
        self.keyed = Parameters()
        self.parallel_command = 'calculate_neighborlists'

    def calculate(self, image, key):
        """For integration with .utilities.Data

        For each image fed to calculate, a list of neighbors with offset
        distances is returned.

        Parameters
        ----------
        image : object
            ASE atoms object.
        key : str
            key of the image after being hashed.
        """
        cutoff = self.globals.cutoff
        n = NeighborList(cutoffs=[cutoff / 2.] * len(image),
                         self_interaction=False,
                         bothways=True,
                         skin=0.)
        n.update(image)
        return [n.get_neighbors(index) for index in range(len(image))]


class FingerprintCalculator:
    """For integration with .utilities.Data

    Parameters
    ----------
    neighborlist : list of str
        List of neighbors.
    Gs : dict
        Dictionary of symbols and lists of dictionaries for making symmetry
        functions. Either auto-genetrated, or given in the following form, for
        example:

               >>> Gs = {"O": [{"type":"G2", "element":"O", "eta":10.},
               ...             {"type":"G4", "elements":["O", "Au"],
               ...              "eta":5., "gamma":1., "zeta":1.0}],
               ...       "Au": [{"type":"G2", "element":"O", "eta":2.},
               ...              {"type":"G4", "elements":["O", "Au"],
               ...               "eta":2., "gamma":1., "zeta":5.0}]}

    cutoff : float
        Radius above which neighbor interactions are ignored.
    fortran : bool
        If True, will use fortran modules, if False, will not.
    """
    def __init__(self, neighborlist, Gs, cutoff, fortran):
        self.globals = Parameters({'cutoff': cutoff,
                                   'Gs': Gs})
        self.keyed = Parameters({'neighborlist': neighborlist})
        self.parallel_command = 'calculate_fingerprints'
        self.fortran = fortran

    def calculate(self, image, key):
        """Makes a list of fingerprints, one per atom, for the fed image.

        Parameters
        ----------
        image : object
            ASE atoms object.
        key : str
            key of the image after being hashed.
        """
        self.atoms = image
        nl = self.keyed.neighborlist[key]
        fingerprints = []
        for atom in image:
            symbol = atom.symbol
            index = atom.index
            neighborindices, neighboroffsets = nl[index]
            neighborsymbols = [image[_].symbol for _ in neighborindices]
            neighborpositions = \
                [image.positions[neighbor] + np.dot(offset, image.cell)
                 for (neighbor, offset) in zip(neighborindices,
                                               neighboroffsets)]
            indexfp = self.get_fingerprint(
                index, symbol, neighborsymbols, neighborpositions)
            fingerprints.append(indexfp)

        return fingerprints

    def get_fingerprint(self, index, symbol,
                        neighborsymbols, neighborpositions):
        """Returns the fingerprint of symmetry function values for atom
        specified by its index and symbol.

        neighborsymbols and neighborpositions are lists of neighbors' symbols
        and Cartesian positions, respectively.

        Parameters
        ----------
        index : int
            Index of the center atom.
        symbol : str
            Symbol of the center atom.
        neighborsymbols : list of str
            List of neighbors' symbols.
        neighborpositions : list of list of float
            List of Cartesian atomic positions.

        Returns
        -------
        symbol, fingerprint : list of float
            fingerprints for atom specified by its index and symbol.
        """
        Ri = self.atoms[index].position

        num_symmetries = len(self.globals.Gs[symbol])
        fingerprint = [None] * num_symmetries

        for count in range(num_symmetries):
            G = self.globals.Gs[symbol][count]

            if G['type'] == 'G2':
                ridge = calculate_G2(neighborsymbols, neighborpositions,
                                     G['element'], G['eta'],
                                     self.globals.cutoff, Ri, self.fortran)
            elif G['type'] == 'G4':
                ridge = calculate_G4(neighborsymbols, neighborpositions,
                                     G['elements'], G['gamma'],
                                     G['zeta'], G['eta'], self.globals.cutoff,
                                     Ri, self.fortran)
            elif G['type'] == 'G5':
                ridge = calculate_G5(neighborsymbols, neighborpositions,
                                     G['elements'], G['gamma'],
                                     G['zeta'], G['eta'], self.globals.cutoff,
                                     Ri, self.fortran)
            else:
                raise NotImplementedError('Unknown G type: %s' % G['type'])
            fingerprint[count] = ridge

        return symbol, fingerprint


class FingerprintPrimeCalculator:
    """For integration with .utilities.Data

    Parameters
    ----------
    neighborlist : list of str
        List of neighbors.
    Gs : dict
        Dictionary of symbols and lists of dictionaries for making symmetry
        functions. Either auto-genetrated, or given in the following form, for
        example:

               >>> Gs = {"O": [{"type":"G2", "element":"O", "eta":10.},
               ...             {"type":"G4", "elements":["O", "Au"],
               ...              "eta":5., "gamma":1., "zeta":1.0}],
               ...       "Au": [{"type":"G2", "element":"O", "eta":2.},
               ...              {"type":"G4", "elements":["O", "Au"],
               ...               "eta":2., "gamma":1., "zeta":5.0}]}

    cutoff : float
        Radius above which neighbor interactions are ignored.
    fortran : bool
        If True, will use fortran modules, if False, will not.
    """

    def __init__(self, neighborlist, Gs, cutoff, fortran):
        self.globals = Parameters({'cutoff': cutoff,
                                   'Gs': Gs})
        self.keyed = Parameters({'neighborlist': neighborlist})
        self.parallel_command = 'calculate_fingerprint_primes'
        self.fortran = fortran

    def calculate(self, image, key):
        """Makes a list of fingerprint derivatives, one per atom,
        for the fed image.

        Parameters
        ----------
        image : object
            ASE atoms object.
        key : str
            key of the image after being hashed.
        """
        self.atoms = image
        nl = self.keyed.neighborlist[key]
        fingerprintprimes = {}
        for atom in image:
            selfsymbol = atom.symbol
            selfindex = atom.index
            selfneighborindices, selfneighboroffsets = nl[selfindex]
            selfneighborsymbols = [
                image[_].symbol for _ in selfneighborindices]

            selfneighborpositions = [image.positions[_index] +
                                     np.dot(_offset, image.get_cell())
                                     for _index, _offset
                                     in zip(selfneighborindices,
                                            selfneighboroffsets)]

            for i in range(3):
                # Calculating derivative of fingerprints of self atom w.r.t.
                # coordinates of itself.
                fpprime = self.get_fingerprintprime(
                    selfindex, selfsymbol,
                    selfneighborindices,
                    selfneighborsymbols,
                    selfneighborpositions, selfindex, i)

                fingerprintprimes[
                    (selfindex, selfsymbol, selfindex, selfsymbol, i)] = \
                    fpprime
                # Calculating derivative of fingerprints of neighbor atom
                # w.r.t. coordinates of self atom.
                for nindex, nsymbol, noffset in \
                        zip(selfneighborindices,
                            selfneighborsymbols,
                            selfneighboroffsets):
                    # for calculating forces, summation runs over neighbor
                    # atoms of type II (within the main cell only)
                    if noffset.all() == 0:
                        nneighborindices, nneighboroffsets = nl[nindex]
                        nneighborsymbols = \
                            [image[_].symbol for _ in nneighborindices]

                        neighborpositions = [image.positions[_index] +
                                             np.dot(_offset, image.get_cell())
                                             for _index, _offset
                                             in zip(nneighborindices,
                                                    nneighboroffsets)]

                        # for calculating derivatives of fingerprints,
                        # summation runs over neighboring atoms of type
                        # I (either inside or outside the main cell)
                        fpprime = self.get_fingerprintprime(
                            nindex, nsymbol,
                            nneighborindices,
                            nneighborsymbols,
                            neighborpositions, selfindex, i)

                        fingerprintprimes[
                            (selfindex, selfsymbol, nindex, nsymbol, i)] = \
                            fpprime

        return fingerprintprimes

    def get_fingerprintprime(self, index, symbol,
                             neighborindices,
                             neighborsymbols,
                             neighborpositions,
                             m, l):
        """ Returns the value of the derivative of G for atom with index and
        symbol with respect to coordinate x_{l} of atom index m.

        neighborindices, neighborsymbols and neighborpositions are lists of
        neighbors' indices, symbols and Cartesian positions, respectively.

        Parameters
        ----------
        index : int
            Index of the center atom.
        symbol : str
            Symbol of the center atom.
        neighborindices : list of int
            List of neighbors' indices.
        neighborsymbols : list of str
            List of neighbors' symbols.
        neighborpositions : list of list of float
            List of Cartesian atomic positions.
        m : int
            Index of the pair atom.
        l : int
            Direction of the derivative; is an integer from 0 to 2.

        Returns
        -------
        fingerprintprime : list of float
            The value of the derivative of the fingerprints for atom with index
            and symbol with respect to coordinate x_{l} of atom index m.
        """

        num_symmetries = len(self.globals.Gs[symbol])
        Rindex = self.atoms.positions[index]
        fingerprintprime = [None] * num_symmetries

        for count in range(num_symmetries):
            G = self.globals.Gs[symbol][count]
            if G['type'] == 'G2':
                ridge = calculate_G2_prime(
                    neighborindices,
                    neighborsymbols,
                    neighborpositions,
                    G['element'],
                    G['eta'],
                    self.globals.cutoff,
                    index,
                    Rindex,
                    m,
                    l,
                    self.fortran)
            elif G['type'] == 'G4':
                ridge = calculate_G4_prime(
                    neighborindices,
                    neighborsymbols,
                    neighborpositions,
                    G['elements'],
                    G['gamma'],
                    G['zeta'],
                    G['eta'],
                    self.globals.cutoff,
                    index,
                    Rindex,
                    m,
                    l,
                    self.fortran)
            elif G['type'] == 'G5':
                ridge = calculate_G5_prime(
                    neighborindices,
                    neighborsymbols,
                    neighborpositions,
                    G['elements'],
                    G['gamma'],
                    G['zeta'],
                    G['eta'],
                    self.globals.cutoff,
                    index,
                    Rindex,
                    m,
                    l,
                    self.fortran)
            else:
                raise NotImplementedError('Unknown G type: %s' % G['type'])

            fingerprintprime[count] = ridge

        return fingerprintprime

# Auxiliary functions #########################################################


def calculate_G2(neighborsymbols,
                 neighborpositions, G_element, eta, cutoff, Ri, fortran):
    """Calculate G2 symmetry function.

    Ideally this will not be used but will be a template for how to build the
    fortran version (and serves as a slow backup if the fortran one goes
    uncompiled).  See Eq. 13a of the supplementary information of Khorshidi,
    Peterson, CPC(2016).

    Parameters
    ----------
    neighborsymbols : list of str
        List of symbols of all neighbor atoms.
    neighborpositions : list of list of floats
        List of Cartesian atomic positions.
    G_element : str
        Chemical symbol of the center atom.
    eta : float
        Parameter of Gaussian symmetry functions.
    cutoff : dict
        Cutoff function, typically from amp.descriptor.cutoffs. Should be also
        formatted as a dictionary by todict method, e.g.
        cutoff=Cosine(6.5).todict()
    Ri : list
        Position of the center atom. Should be fed as a list of three floats.
    fortran : bool
        If True, will use the fortran subroutines, else will not.

    Returns
    -------
    ridge : float
        G2 fingerprint.
    """
    if fortran:  # fortran version; faster
        G_number = [atomic_numbers[G_element]]
        neighbornumbers = \
            [atomic_numbers[symbol] for symbol in neighborsymbols]
        if len(neighbornumbers) == 0:
            ridge = 0.
        else:

            cutofffn = cutoff['name']
            Rc = cutoff['kwargs']['Rc']

            args_calculate_g2 = dict(
                    neighbornumbers=neighbornumbers,
                    neighborpositions=neighborpositions,
                    g_number=G_number,
                    g_eta=eta,
                    rc=Rc,
                    cutofffn=cutofffn,
                    ri=Ri
                    )
            if cutofffn == 'Polynomial':
                args_calculate_g2['p_gamma'] = cutoff['kwargs']['gamma']

            ridge = fmodules.calculate_g2(**args_calculate_g2)

    else:
        Rc = cutoff['kwargs']['Rc']
        cutoff_fxn = dict2cutoff(cutoff)
        ridge = 0.  # One aspect of a fingerprint :)
        num_neighbors = len(neighborpositions)   # number of neighboring atoms
        for count in range(num_neighbors):
            symbol = neighborsymbols[count]
            Rj = neighborpositions[count]
            if symbol == G_element:
                Rij = np.linalg.norm(Rj - Ri)
                args_cutoff_fxn = dict(Rij=Rij)
                if cutoff['name'] == 'Polynomial':
                    args_cutoff_fxn['gamma'] = cutoff['kwargs']['gamma']
                ridge += (np.exp(-eta * (Rij ** 2.) / (Rc ** 2.)) *
                          cutoff_fxn(**args_cutoff_fxn))
    return ridge


def calculate_G4(neighborsymbols, neighborpositions,
                 G_elements, gamma, zeta, eta, cutoff,
                 Ri, fortran):
    """Calculate G4 symmetry function.

    Ideally this will not be used but will be a template for how to build the
    fortran version (and serves as a slow backup if the fortran one goes
    uncompiled).  See Eq. 13c of the supplementary information of Khorshidi,
    Peterson, CPC(2016).

    Parameters
    ----------
    neighborsymbols : list of str
        List of symbols of neighboring atoms.
    neighborpositions : list of list of floats
        List of Cartesian atomic positions of neighboring atoms.
    G_elements : list of str
        A list of two members, each member is the chemical species of one of
        the neighboring atoms forming the triangle with the center atom.
    gamma : float
        Parameter of Gaussian symmetry functions.
    zeta : float
        Parameter of Gaussian symmetry functions.
    eta : float
        Parameter of Gaussian symmetry functions.
    cutoff : dict
        Cutoff function, typically from amp.descriptor.cutoffs. Should be also
        formatted as a dictionary by todict method, e.g.
        cutoff=Cosine(6.5).todict()
    Ri : list
        Position of the center atom. Should be fed as a list of three floats.
    fortran : bool
        If True, will use the fortran subroutines, else will not.

    Returns
    -------
    ridge : float
        G4 fingerprint.
    """
    if fortran:  # fortran version; faster
        G_numbers = sorted([atomic_numbers[el] for el in G_elements])
        neighbornumbers = \
            [atomic_numbers[symbol] for symbol in neighborsymbols]
        if len(neighborpositions) == 0:
            return 0.
        else:
            cutofffn = cutoff['name']
            Rc = cutoff['kwargs']['Rc']

            args_calculate_g4 = dict(
                    neighbornumbers=neighbornumbers,
                    neighborpositions=neighborpositions,
                    g_numbers=G_numbers,
                    g_gamma=gamma,
                    g_zeta=zeta,
                    g_eta=eta,
                    rc=Rc,
                    cutofffn=cutofffn,
                    ri=Ri
                    )
            if cutofffn == 'Polynomial':
                args_calculate_g4['p_gamma'] = cutoff['kwargs']['gamma']

            ridge = fmodules.calculate_g4(**args_calculate_g4)
            return ridge
    else:
        Rc = cutoff['kwargs']['Rc']
        cutoff_fxn = dict2cutoff(cutoff)
        ridge = 0.
        counts = range(len(neighborpositions))
        for j in counts:
            for k in counts[(j + 1):]:
                els = sorted([neighborsymbols[j], neighborsymbols[k]])
                if els != G_elements:
                    continue
                Rij_vector = neighborpositions[j] - Ri
                Rij = np.linalg.norm(Rij_vector)
                Rik_vector = neighborpositions[k] - Ri
                Rik = np.linalg.norm(Rik_vector)
                Rjk_vector = neighborpositions[k] - neighborpositions[j]
                Rjk = np.linalg.norm(Rjk_vector)
                cos_theta_ijk = np.dot(Rij_vector, Rik_vector) / Rij / Rik
                term = (1. + gamma * cos_theta_ijk) ** zeta
                term *= np.exp(-eta * (Rij ** 2. + Rik ** 2. + Rjk ** 2.) /
                               (Rc ** 2.))
                _Rij = dict(Rij=Rij)
                _Rik = dict(Rij=Rik)
                _Rjk = dict(Rij=Rjk)
                if cutoff['name'] == 'Polynomial':
                    _Rij['gamma'] = cutoff['kwargs']['gamma']
                    _Rik['gamma'] = cutoff['kwargs']['gamma']
                    _Rjk['gamma'] = cutoff['kwargs']['gamma']
                term *= cutoff_fxn(**_Rij)
                term *= cutoff_fxn(**_Rik)
                term *= cutoff_fxn(**_Rjk)
                ridge += term
        ridge *= 2. ** (1. - zeta)
        return ridge

def calculate_G5(neighborsymbols, neighborpositions,
                 G_elements, gamma, zeta, eta, cutoff,
                 Ri, fortran):
    """Calculate G5 symmetry function.

    Ideally this will not be used but will be a template for how to build the
    fortran version (and serves as a slow backup if the fortran one goes
    uncompiled). In G5, the Gaussians and cutoff functions with respect to
    R_ijk are omitted. This symmetry function is more useful for larger atomic
    separations, and useful for angular configurations in which R_jk is larger
    than Rc but still inside the cutoff radius e.g. triplets of 180 degrees.

    For more information see: J. Behler, Int. J. Quantum Chem. 115, 1032 (2015).

    Parameters
    ----------
    neighborsymbols : list of str
        List of symbols of neighboring atoms.
    neighborpositions : list of list of floats
        List of Cartesian atomic positions of neighboring atoms.
    G_elements : list of str
        A list of two members, each member is the chemical species of one of
        the neighboring atoms forming the triangle with the center atom.
    gamma : float
        Parameter of Gaussian symmetry functions.
    zeta : float
        Parameter of Gaussian symmetry functions.
    eta : float
        Parameter of Gaussian symmetry functions.
    cutoff : dict
        Cutoff function, typically from amp.descriptor.cutoffs. Should be also
        formatted as a dictionary by todict method, e.g.
        cutoff=Cosine(6.5).todict()
    Ri : list
        Position of the center atom. Should be fed as a list of three floats.
    fortran : bool
        If True, will use the fortran subroutines, else will not.

    Returns
    -------
    ridge : float
        G5 fingerprint.
    """
    if fortran:  # fortran version; faster
        G_numbers = sorted([atomic_numbers[el] for el in G_elements])
        neighbornumbers = \
            [atomic_numbers[symbol] for symbol in neighborsymbols]
        if len(neighborpositions) == 0:
            return 0.
        else:
            cutofffn = cutoff['name']
            Rc = cutoff['kwargs']['Rc']

            args_calculate_g5 = dict(
                    neighbornumbers=neighbornumbers,
                    neighborpositions=neighborpositions,
                    g_numbers=G_numbers,
                    g_gamma=gamma,
                    g_zeta=zeta,
                    g_eta=eta,
                    rc=Rc,
                    cutofffn=cutofffn,
                    ri=Ri
                    )
            if cutofffn == 'Polynomial':
                args_calculate_g5['p_gamma'] = cutoff['kwargs']['gamma']

            ridge = fmodules.calculate_g5(**args_calculate_g5)
            return ridge
    else:
        Rc = cutoff['kwargs']['Rc']
        cutoff_fxn = dict2cutoff(cutoff)
        ridge = 0.
        counts = range(len(neighborpositions))
        for j in counts:
            for k in counts[(j + 1):]:
                els = sorted([neighborsymbols[j], neighborsymbols[k]])
                if els != G_elements:
                    continue
                Rij_vector = neighborpositions[j] - Ri
                Rij = np.linalg.norm(Rij_vector)
                Rik_vector = neighborpositions[k] - Ri
                Rik = np.linalg.norm(Rik_vector)
                cos_theta_ijk = np.dot(Rij_vector, Rik_vector) / Rij / Rik
                term = (1. + gamma * cos_theta_ijk) ** zeta
                term *= np.exp(-eta * (Rij ** 2. + Rik ** 2.) /
                               (Rc ** 2.))
                _Rij = dict(Rij=Rij)
                _Rik = dict(Rij=Rik)

                if cutoff['name'] == 'Polynomial':
                    _Rij['gamma'] = cutoff['kwargs']['gamma']
                    _Rik['gamma'] = cutoff['kwargs']['gamma']

                term *= cutoff_fxn(**_Rij)
                term *= cutoff_fxn(**_Rik)
                ridge += term
        ridge *= 2. ** (1. - zeta)
        return ridge



def make_symmetry_functions(elements, type, etas, zetas=None, gammas=None):
    """Helper function to create Gaussian symmetry functions.
    Returns a list of dictionaries with symmetry function parameters
    in the format expected by the Gaussian class.

    Parameters
    ----------
    elements : list of str
        List of element types. The first in the list is considered the
        central element for this fingerprint. #FIXME: Does that matter?
    type : str
        Either G2, G4, or G5.
    etas : list of floats
        eta values to use in G2, G4 or G5 fingerprints
    zetas : list of floats
        zeta values to use in G4, and G5 fingerprints
    gammas : list of floats
        gamma values to use in G4, and G5 fingerprints

    Returns
    -------
    G : list of dicts
        A list, each item in the list contains a dictionary of fingerprint
        parameters.
    """
    if type == 'G2':
        G = [{'type': 'G2', 'element': element, 'eta': eta}
             for eta in etas
             for element in elements]
        return G
    elif type == 'G4':
        G = []
        for eta in etas:
            for zeta in zetas:
                for gamma in gammas:
                    for i1, el1 in enumerate(elements):
                        for el2 in elements[i1:]:
                            els = sorted([el1, el2])
                            G.append({'type': 'G4',
                                      'elements': els,
                                      'eta': eta,
                                      'gamma': gamma,
                                      'zeta': zeta})
    elif type == 'G5':
        G = []
        for eta in etas:
            for zeta in zetas:
                for gamma in gammas:
                    for i1, el1 in enumerate(elements):
                        for el2 in elements[i1:]:
                            els = sorted([el1, el2])
                            G.append({'type': 'G5',
                                      'elements': els,
                                      'eta': eta,
                                      'gamma': gamma,
                                      'zeta': zeta})
        return G
    raise NotImplementedError('Unknown type: {}.'.format(type))


def make_default_symmetry_functions(elements):
    """Makes default set of G2 and G4 symmetry functions.


    Parameters
    ----------
    elements : list of str
        List of the elements, as in: ["C", "O", "H", "Cu"].

    Returns
    -------
    G : dict of lists
        The generated symmetry function parameters.
    """
    G = {}
    for element0 in elements:
        # Radial symmetry functions.
        etas = np.logspace(np.log10(0.05), np.log10(5.), num=4)
        _G = make_symmetry_functions(type='G2', etas=etas, elements=elements)
        # Angular symmetry functions.
<<<<<<< HEAD
        etas = [0.005]
        zetas = [1., 4.]
        gammas = [+1., -1.]
        for eta in etas:
            for zeta in zetas:
                for gamma in gammas:
                    for i1, el1 in enumerate(elements):
                        for el2 in elements[i1:]:
                            els = sorted([el1, el2])
                            # This would be the default
                            _G.append({'type': 'G4',
                                       'elements': els,
                                       'eta': eta,
                                       'gamma': gamma,
                                       'zeta': zeta})

=======
        _G += make_symmetry_functions(type='G4', etas=[0.005],
                                      zetas=[1., 4.], gammas=[+1., -1.],
                                      elements=elements)
>>>>>>> 77d21f8f
        G[element0] = _G
    return G


def Kronecker(i, j):
    """Kronecker delta function.

    Parameters
    ----------
    i : int
        First index of Kronecker delta.
    j : int
        Second index of Kronecker delta.

    Returns
    -------
    int
        The value of the Kronecker delta.
    """
    if i == j:
        return 1
    else:
        return 0


def dRij_dRml_vector(i, j, m, l):
    """Returns the derivative of the position vector R_{ij} with respect to
    x_{l} of itomic index m.

    See Eq. 14d of the supplementary information of Khorshidi, Peterson,
    CPC(2016).

    Parameters
    ----------
    i : int
        Index of the first atom.
    j : int
        Index of the second atom.
    m : int
        Index of the atom force is acting on.
    l : int
        Direction of force.

    Returns
    -------
    list of float
        The derivative of the position vector R_{ij} with respect to x_{l} of
        atomic index m.
    """
    if (m != i) and (m != j):
        return [0, 0, 0]
    else:
        dRij_dRml_vector = [None, None, None]
        c1 = Kronecker(m, j) - Kronecker(m, i)
        dRij_dRml_vector[0] = c1 * Kronecker(0, l)
        dRij_dRml_vector[1] = c1 * Kronecker(1, l)
        dRij_dRml_vector[2] = c1 * Kronecker(2, l)
        return dRij_dRml_vector


def dRij_dRml(i, j, Ri, Rj, m, l):
    """Returns the derivative of the norm of position vector R_{ij} with
    respect to coordinate x_{l} of atomic index m.

    See Eq. 14c of the supplementary information of Khorshidi, Peterson,
    CPC(2016).

    Parameters
    ----------
    i : int
        Index of the first atom.
    j : int
        Index of the second atom.
    Ri : float
        Position of the first atom.
    Rj : float
        Position of the second atom.
    m : int
        Index of the atom force is acting on.
    l : int
        Direction of force.

    Returns
    -------
    dRij_dRml : list of float
        The derivative of the noRi of position vector R_{ij} with respect to
        x_{l} of atomic index m.
    """
    Rij = np.linalg.norm(Rj - Ri)
    if m == i and i != j:  # i != j is necessary for periodic systems
        dRij_dRml = -(Rj[l] - Ri[l]) / Rij
    elif m == j and i != j:  # i != j is necessary for periodic systems
        dRij_dRml = (Rj[l] - Ri[l]) / Rij
    else:
        dRij_dRml = 0
    return dRij_dRml


def dCos_theta_ijk_dR_ml(i, j, k, Ri, Rj, Rk, m, l):
    """Returns the derivative of Cos(theta_{ijk}) with respect to
    x_{l} of atomic index m.

    See Eq. 14f of the supplementary information of Khorshidi, Peterson,
    CPC(2016).

    Parameters
    ----------
    i : int
        Index of the center atom.
    j : int
        Index of the first atom.
    k : int
        Index of the second atom.
    Ri : float
        Position of the center atom.
    Rj : float
        Position of the first atom.
    Rk : float
        Position of the second atom.
    m : int
        Index of the atom force is acting on.
    l : int
        Direction of force.

    Returns
    -------
    dCos_theta_ijk_dR_ml : float
        Derivative of Cos(theta_{ijk}) with respect to x_{l} of atomic index m.
    """
    Rij_vector = Rj - Ri
    Rij = np.linalg.norm(Rij_vector)
    Rik_vector = Rk - Ri
    Rik = np.linalg.norm(Rik_vector)
    dCos_theta_ijk_dR_ml = 0

    dRijdRml = dRij_dRml_vector(i, j, m, l)
    if np.array(dRijdRml).any() != 0:
        dCos_theta_ijk_dR_ml += np.dot(dRijdRml, Rik_vector) / (Rij * Rik)

    dRikdRml = dRij_dRml_vector(i, k, m, l)
    if np.array(dRikdRml).any() != 0:
        dCos_theta_ijk_dR_ml += np.dot(Rij_vector, dRikdRml) / (Rij * Rik)

    dRijdRml = dRij_dRml(i, j, Ri, Rj, m, l)
    if dRijdRml != 0:
        dCos_theta_ijk_dR_ml += - np.dot(Rij_vector, Rik_vector) * dRijdRml / \
            ((Rij ** 2.) * Rik)

    dRikdRml = dRij_dRml(i, k, Ri, Rk, m, l)
    if dRikdRml != 0:
        dCos_theta_ijk_dR_ml += - np.dot(Rij_vector, Rik_vector) * dRikdRml / \
            (Rij * (Rik ** 2.))
    return dCos_theta_ijk_dR_ml


def calculate_G2_prime(neighborindices, neighborsymbols, neighborpositions,
                       G_element, eta, cutoff,
                       i, Ri, m, l, fortran):
    """Calculates coordinate derivative of G2 symmetry function for atom at
    index i and position Ri with respect to coordinate x_{l} of atom index
    m.

    See Eq. 13b of the supplementary information of Khorshidi, Peterson,
    CPC(2016).

    Parameters
    ---------
    neighborindices : list of int
        List of int of neighboring atoms.
    neighborsymbols : list of str
        List of symbols of neighboring atoms.
    neighborpositions : list of list of float
        List of Cartesian atomic positions of neighboring atoms.
    G_element : dict
        Symmetry functions of the center atom.
    eta : float
        Parameter of Behler symmetry functions.
    cutoff : dict
        Cutoff function, typically from amp.descriptor.cutoffs. Should be also
        formatted as a dictionary by todict method, e.g.
        cutoff=Cosine(6.5).todict()
    i : int
        Index of the center atom.
    Ri : list
        Position of the center atom. Should be fed as a list of three floats.
    m : int
        Index of the atom force is acting on.
    l : int
        Direction of force.
    fortran : bool
        If True, will use the fortran subroutines, else will not.

    Returns
    -------
    ridge : float
        Coordinate derivative of G2 symmetry function for atom at index a and
        position Ri with respect to coordinate x_{l} of atom index m.
    """
    if fortran:  # fortran version; faster
        G_number = [atomic_numbers[G_element]]
        neighbornumbers = \
            [atomic_numbers[symbol] for symbol in neighborsymbols]
        if len(neighborpositions) == 0:
            ridge = 0.
        else:
            cutofffn = cutoff['name']
            Rc = cutoff['kwargs']['Rc']

            args_calculate_g2_prime = dict(
                    neighborindices=list(neighborindices),
                    neighbornumbers=neighbornumbers,
                    neighborpositions=neighborpositions,
                    g_number=G_number,
                    g_eta=eta,
                    rc=Rc,
                    cutofffn=cutofffn,
                    i=i,
                    ri=Ri,
                    m=m,
                    l=l
                    )
            if cutofffn == 'Polynomial':
                args_calculate_g2_prime['p_gamma'] = cutoff['kwargs']['gamma']

            ridge = fmodules.calculate_g2_prime(**args_calculate_g2_prime)
    else:
        Rc = cutoff['kwargs']['Rc']
        cutoff_fxn = dict2cutoff(cutoff)
        ridge = 0.  # One aspect of a fingerprint :)
        num_neighbors = len(neighborpositions)   # number of neighboring atoms
        for count in range(num_neighbors):
            symbol = neighborsymbols[count]
            Rj = neighborpositions[count]
            j = neighborindices[count]
            if symbol == G_element:
                dRijdRml = dRij_dRml(i, j, Ri, Rj, m, l)
                if dRijdRml != 0:
                    Rij = np.linalg.norm(Rj - Ri)
                    args_cutoff_fxn = dict(Rij=Rij)
                    if cutoff['name'] == 'Polynomial':
                        args_cutoff_fxn['gamma'] = cutoff['kwargs']['gamma']
                    term1 = (-2. * eta * Rij * cutoff_fxn(**args_cutoff_fxn) /
                             (Rc ** 2.) +
                             cutoff_fxn.prime(**args_cutoff_fxn))
                    ridge += np.exp(- eta * (Rij ** 2.) / (Rc ** 2.)) * \
                        term1 * dRijdRml

    return ridge


def calculate_G4_prime(neighborindices, neighborsymbols, neighborpositions,
                       G_elements, gamma, zeta, eta,
                       cutoff, i, Ri, m, l, fortran):
    """Calculates coordinate derivative of G4 symmetry function for atom at
    index i and position Ri with respect to coordinate x_{l} of atom index m.

    See Eq. 13d of the supplementary information of Khorshidi, Peterson,
    CPC(2016).

    Parameters
    ----------
    neighborindices : list of int
        List of int of neighboring atoms.
    neighborsymbols : list of str
        List of symbols of neighboring atoms.
    neighborpositions : list of list of float
        List of Cartesian atomic positions of neighboring atoms.
    G_elements : list of str
        A list of two members, each member is the chemical species of one of
        the neighboring atoms forming the triangle with the center atom.
    gamma : float
        Parameter of Behler symmetry functions.
    zeta : float
        Parameter of Behler symmetry functions.
    eta : float
        Parameter of Behler symmetry functions.
    cutoff : dict
        Cutoff function, typically from amp.descriptor.cutoffs. Should be also
        formatted as a dictionary by todict method, e.g.
        cutoff=Cosine(6.5).todict()
    i : int
        Index of the center atom.
    Ri : list
        Position of the center atom. Should be fed as a list of three floats.
    m : int
        Index of the atom force is acting on.
    l : int
        Direction of force.
    fortran : bool
        If True, will use the fortran subroutines, else will not.

    Returns
    -------
    ridge : float
        Coordinate derivative of G4 symmetry function for atom at index i and
        position Ri with respect to coordinate x_{l} of atom index m.
    """
    if fortran:  # fortran version; faster
        G_numbers = sorted([atomic_numbers[el] for el in G_elements])
        neighbornumbers = [atomic_numbers[symbol]
                           for symbol in neighborsymbols]
        if len(neighborpositions) == 0:
            ridge = 0.
        else:
            cutofffn = cutoff['name']
            Rc = cutoff['kwargs']['Rc']

            args_calculate_g4_prime = dict(
                    neighborindices=list(neighborindices),
                    neighbornumbers=neighbornumbers,
                    neighborpositions=neighborpositions,
                    g_numbers=G_numbers,
                    g_gamma=gamma,
                    g_zeta=zeta,
                    g_eta=eta,
                    rc=Rc,
                    cutofffn=cutofffn,
                    i=i,
                    ri=Ri,
                    m=m,
                    l=l
                    )
            if cutofffn == 'Polynomial':
                args_calculate_g4_prime['p_gamma'] = cutoff['kwargs']['gamma']

            ridge = fmodules.calculate_g4_prime(**args_calculate_g4_prime)
    else:
        Rc = cutoff['kwargs']['Rc']
        cutoff_fxn = dict2cutoff(cutoff)
        ridge = 0.
        # number of neighboring atoms
        counts = range(len(neighborpositions))
        for j in counts:
            for k in counts[(j + 1):]:
                els = sorted([neighborsymbols[j], neighborsymbols[k]])
                if els != G_elements:
                    continue
                Rj = neighborpositions[j]
                Rk = neighborpositions[k]
                Rij_vector = neighborpositions[j] - Ri
                Rij = np.linalg.norm(Rij_vector)
                Rik_vector = neighborpositions[k] - Ri
                Rik = np.linalg.norm(Rik_vector)
                Rjk_vector = neighborpositions[k] - neighborpositions[j]
                Rjk = np.linalg.norm(Rjk_vector)
                cos_theta_ijk = np.dot(Rij_vector, Rik_vector) / Rij / Rik
                c1 = (1. + gamma * cos_theta_ijk)

                _Rij = dict(Rij=Rij)
                _Rik = dict(Rij=Rik)
                _Rjk = dict(Rij=Rjk)
                if cutoff['name'] == 'Polynomial':
                    _Rij['gamma'] = cutoff['kwargs']['gamma']
                    _Rik['gamma'] = cutoff['kwargs']['gamma']
                    _Rjk['gamma'] = cutoff['kwargs']['gamma']

                fcRij = cutoff_fxn(**_Rij)
                fcRik = cutoff_fxn(**_Rik)
                fcRjk = cutoff_fxn(**_Rjk)
                if zeta == 1:
                    term1 = \
                        np.exp(- eta * (Rij ** 2. + Rik ** 2. + Rjk ** 2.) /
                               (Rc ** 2.))
                else:
                    term1 = c1 ** (zeta - 1.) * \
                        np.exp(- eta * (Rij ** 2. + Rik ** 2. + Rjk ** 2.) /
                               (Rc ** 2.))
                term2 = 0.
                fcRijfcRikfcRjk = fcRij * fcRik * fcRjk
                dCosthetadRml = dCos_theta_ijk_dR_ml(i,
                                                     neighborindices[j],
                                                     neighborindices[k],
                                                     Ri, Rj,
                                                     Rk, m, l)
                if dCosthetadRml != 0:
                    term2 += gamma * zeta * dCosthetadRml
                dRijdRml = dRij_dRml(i, neighborindices[j], Ri, Rj, m, l)
                if dRijdRml != 0:
                    term2 += -2. * c1 * eta * Rij * dRijdRml / (Rc ** 2.)
                dRikdRml = dRij_dRml(i, neighborindices[k], Ri, Rk, m, l)
                if dRikdRml != 0:
                    term2 += -2. * c1 * eta * Rik * dRikdRml / (Rc ** 2.)
                dRjkdRml = dRij_dRml(neighborindices[j],
                                     neighborindices[k],
                                     Rj, Rk, m, l)
                if dRjkdRml != 0:
                    term2 += -2. * c1 * eta * Rjk * dRjkdRml / (Rc ** 2.)
                term3 = fcRijfcRikfcRjk * term2
                term4 = cutoff_fxn.prime(**_Rij) * dRijdRml * fcRik * fcRjk
                term5 = fcRij * cutoff_fxn.prime(**_Rik) * dRikdRml * fcRjk
                term6 = fcRij * fcRik * cutoff_fxn.prime(**_Rjk) * dRjkdRml

                ridge += term1 * (term3 + c1 * (term4 + term5 + term6))

        ridge *= 2. ** (1. - zeta)

    return ridge

def calculate_G5_prime(neighborindices, neighborsymbols, neighborpositions,
                       G_elements, gamma, zeta, eta,
                       cutoff, i, Ri, m, l, fortran):
    """Calculates coordinate derivative of G5 symmetry function for atom at
    index i and position Ri with respect to coordinate x_{l} of atom index m.

    See Eq. 13d of the supplementary information of Khorshidi, Peterson,
    CPC(2016).

    Parameters
    ----------
    neighborindices : list of int
        List of int of neighboring atoms.
    neighborsymbols : list of str
        List of symbols of neighboring atoms.
    neighborpositions : list of list of float
        List of Cartesian atomic positions of neighboring atoms.
    G_elements : list of str
        A list of two members, each member is the chemical species of one of
        the neighboring atoms forming the triangle with the center atom.
    gamma : float
        Parameter of Behler symmetry functions.
    zeta : float
        Parameter of Behler symmetry functions.
    eta : float
        Parameter of Behler symmetry functions.
    cutoff : dict
        Cutoff function, typically from amp.descriptor.cutoffs. Should be also
        formatted as a dictionary by todict method, e.g.
        cutoff=Cosine(6.5).todict()
    i : int
        Index of the center atom.
    Ri : list
        Position of the center atom. Should be fed as a list of three floats.
    m : int
        Index of the atom force is acting on.
    l : int
        Direction of force.
    fortran : bool
        If True, will use the fortran subroutines, else will not.

    Returns
    -------
    ridge : float
        Coordinate derivative of G5 symmetry function for atom at index i and
        position Ri with respect to coordinate x_{l} of atom index m.
    """
    if fortran:  # fortran version; faster
        G_numbers = sorted([atomic_numbers[el] for el in G_elements])
        neighbornumbers = [atomic_numbers[symbol]
                           for symbol in neighborsymbols]
        if len(neighborpositions) == 0:
            ridge = 0.
        else:
            cutofffn = cutoff['name']
            Rc = cutoff['kwargs']['Rc']

            args_calculate_g5_prime = dict(
                    neighborindices=list(neighborindices),
                    neighbornumbers=neighbornumbers,
                    neighborpositions=neighborpositions,
                    g_numbers=G_numbers,
                    g_gamma=gamma,
                    g_zeta=zeta,
                    g_eta=eta,
                    rc=Rc,
                    cutofffn=cutofffn,
                    i=i,
                    ri=Ri,
                    m=m,
                    l=l
                    )
            if cutofffn == 'Polynomial':
                args_calculate_g5_prime['p_gamma'] = cutoff['kwargs']['gamma']

            ridge = fmodules.calculate_g5_prime(**args_calculate_g5_prime)
    else:
        Rc = cutoff['kwargs']['Rc']
        cutoff_fxn = dict2cutoff(cutoff)
        ridge = 0.
        # number of neighboring atoms
        counts = range(len(neighborpositions))
        for j in counts:
            for k in counts[(j + 1):]:
                els = sorted([neighborsymbols[j], neighborsymbols[k]])
                if els != G_elements:
                    continue
                Rj = neighborpositions[j]
                Rk = neighborpositions[k]
                Rij_vector = neighborpositions[j] - Ri
                Rij = np.linalg.norm(Rij_vector)
                Rik_vector = neighborpositions[k] - Ri
                Rik = np.linalg.norm(Rik_vector)
                cos_theta_ijk = np.dot(Rij_vector, Rik_vector) / Rij / Rik
                c1 = (1. + gamma * cos_theta_ijk)

                _Rij = dict(Rij=Rij)
                _Rik = dict(Rij=Rik)
                if cutoff['name'] == 'Polynomial':
                    _Rij['gamma'] = cutoff['kwargs']['gamma']
                    _Rik['gamma'] = cutoff['kwargs']['gamma']

                fcRij = cutoff_fxn(**_Rij)
                fcRik = cutoff_fxn(**_Rik)
                if zeta == 1:
                    term1 = \
                        np.exp(- eta * (Rij ** 2. + Rik ** 2.) /
                               (Rc ** 2.))
                else:
                    term1 = c1 ** (zeta - 1.) * \
                        np.exp(- eta * (Rij ** 2. + Rik ** 2.) /
                               (Rc ** 2.))
                term2 = 0.
                fcRijfcRik = fcRij * fcRik
                dCosthetadRml = dCos_theta_ijk_dR_ml(i,
                                                     neighborindices[j],
                                                     neighborindices[k],
                                                     Ri, Rj,
                                                     Rk, m, l)
                if dCosthetadRml != 0:
                    term2 += gamma * zeta * dCosthetadRml
                dRijdRml = dRij_dRml(i, neighborindices[j], Ri, Rj, m, l)
                if dRijdRml != 0:
                    term2 += -2. * c1 * eta * Rij * dRijdRml / (Rc ** 2.)
                dRikdRml = dRij_dRml(i, neighborindices[k], Ri, Rk, m, l)
                if dRikdRml != 0:
                    term2 += -2. * c1 * eta * Rik * dRikdRml / (Rc ** 2.)
                term3 = fcRijfcRik * term2
                term4 = cutoff_fxn.prime(**_Rij) * dRijdRml * fcRik
                term5 = fcRij * cutoff_fxn.prime(**_Rik) * dRikdRml

                ridge += term1 * (term3 + c1 * (term4 + term5))
        ridge *= 2. ** (1. - zeta)

    return ridge

if __name__ == "__main__":
    """Directly calling this module; apparently from another node.

    Calls should come as

        python -m amp.descriptor.gaussian id hostname:port

    This session will then start a zmq session with that socket, labeling
    itself with id. Instructions on what to do will come from the socket.
    """
    import sys
    import tempfile
    import zmq
    from ..utilities import MessageDictionary

    fortran = False if fmodules is None else True
    hostsocket = sys.argv[-1]
    proc_id = sys.argv[-2]
    msg = MessageDictionary(proc_id)

    # Send standard lines to stdout signaling process started and where
    # error is directed. This should be caught by pxssh. (This could
    # alternatively be done by zmq, but this works.)
    print('<amp-connect>')  # Signal that program started.
    sys.stderr = tempfile.NamedTemporaryFile(mode='w', delete=False,
                                             suffix='.stderr')
    print('Log and error written to %s<stderr>' % sys.stderr.name)
    sys.stderr.write('initiated\n')
    sys.stderr.flush()

    # Establish client session via zmq; find purpose.
    context = zmq.Context()
    sys.stderr.write('context started\n')
    sys.stderr.flush()
    socket = context.socket(zmq.REQ)
    sys.stderr.write('socket started\n')
    sys.stderr.flush()
    socket.connect('tcp://%s' % hostsocket)
    sys.stderr.write('connection made\n')
    sys.stderr.flush()
    socket.send_pyobj(msg('<purpose>'))
    sys.stderr.write('message sent\n')
    sys.stderr.flush()
    purpose = socket.recv_pyobj()
    sys.stderr.write('purpose received\n')
    sys.stderr.flush()
    sys.stderr.write('purpose: %s \n' % purpose)
    sys.stderr.flush()

    if purpose == 'calculate_neighborlists':
        # Request variables.
        socket.send_pyobj(msg('<request>', 'cutoff'))
        cutoff = socket.recv_pyobj()
        socket.send_pyobj(msg('<request>', 'images'))
        images = socket.recv_pyobj()
        # sys.stderr.write(str(images)) # Just to see if they are there.

        # Perform the calculations.
        calc = NeighborlistCalculator(cutoff=cutoff)
        neighborlist = {}
        # for key in images.iterkeys():
        while len(images) > 0:
            key, image = images.popitem()  # Reduce memory.
            neighborlist[key] = calc.calculate(image, key)

        # Send the results.
        socket.send_pyobj(msg('<result>', neighborlist))
        socket.recv_string()  # Needed to complete REQ/REP.

    elif purpose == 'calculate_fingerprints':
        # Request variables.
        socket.send_pyobj(msg('<request>', 'cutoff'))
        cutoff = socket.recv_pyobj()
        socket.send_pyobj(msg('<request>', 'Gs'))
        Gs = socket.recv_pyobj()
        socket.send_pyobj(msg('<request>', 'neighborlist'))
        neighborlist = socket.recv_pyobj()
        socket.send_pyobj(msg('<request>', 'images'))
        images = socket.recv_pyobj()

        calc = FingerprintCalculator(neighborlist, Gs, cutoff,
                                     fortran)
        result = {}
        while len(images) > 0:
            key, image = images.popitem()  # Reduce memory.
            result[key] = calc.calculate(image, key)
            if len(images) % 100 == 0:
                socket.send_pyobj(msg('<info>', len(images)))
                socket.recv_string()  # Needed to complete REQ/REP.

        # Send the results.
        socket.send_pyobj(msg('<result>', result))
        socket.recv_string()  # Needed to complete REQ/REP.

    elif purpose == 'calculate_fingerprint_primes':
        # Request variables.
        socket.send_pyobj(msg('<request>', 'cutoff'))
        cutoff = socket.recv_pyobj()
        socket.send_pyobj(msg('<request>', 'Gs'))
        Gs = socket.recv_pyobj()
        socket.send_pyobj(msg('<request>', 'neighborlist'))
        neighborlist = socket.recv_pyobj()
        socket.send_pyobj(msg('<request>', 'images'))
        images = socket.recv_pyobj()

        calc = FingerprintPrimeCalculator(neighborlist, Gs, cutoff,
                                          fortran)
        result = {}
        while len(images) > 0:
            key, image = images.popitem()  # Reduce memory.
            result[key] = calc.calculate(image, key)
            if len(images) % 100 == 0:
                socket.send_pyobj(msg('<info>', len(images)))
                socket.recv_string()  # Needed to complete REQ/REP.

        # Send the results.
        socket.send_pyobj(msg('<result>', result))
        socket.recv_string()  # Needed to complete REQ/REP.

    else:
        socket.close()  # May be needed in python3 / ZMQ.
        raise NotImplementedError('purpose %s unknown.' % purpose)
    socket.close()  # May be needed in python3 / ZMQ.<|MERGE_RESOLUTION|>--- conflicted
+++ resolved
@@ -919,28 +919,9 @@
         etas = np.logspace(np.log10(0.05), np.log10(5.), num=4)
         _G = make_symmetry_functions(type='G2', etas=etas, elements=elements)
         # Angular symmetry functions.
-<<<<<<< HEAD
-        etas = [0.005]
-        zetas = [1., 4.]
-        gammas = [+1., -1.]
-        for eta in etas:
-            for zeta in zetas:
-                for gamma in gammas:
-                    for i1, el1 in enumerate(elements):
-                        for el2 in elements[i1:]:
-                            els = sorted([el1, el2])
-                            # This would be the default
-                            _G.append({'type': 'G4',
-                                       'elements': els,
-                                       'eta': eta,
-                                       'gamma': gamma,
-                                       'zeta': zeta})
-
-=======
         _G += make_symmetry_functions(type='G4', etas=[0.005],
                                       zetas=[1., 4.], gammas=[+1., -1.],
                                       elements=elements)
->>>>>>> 77d21f8f
         G[element0] = _G
     return G
 
