--- conflicted
+++ resolved
@@ -6,11 +6,7 @@
 from scipy.special import sph_harm
 
 from ..utilities import Data, Logger, importer
-<<<<<<< HEAD
 from .cutoffs import Cosine, Polynomial, dict2cutoff
-=======
-from .cutoffs import Cosine, dict2cutoff
->>>>>>> 190547be
 NeighborList = importer('NeighborList')
 try:
     from .. import fmodules
@@ -98,11 +94,8 @@
              'mode': 'atom-centered'})
         p.version = version
         p.cutoff = cutoff.todict()
-<<<<<<< HEAD
         if p.cutoff['name'] == 'Polynomial':
             p.gamma = cutoff.gamma
-=======
->>>>>>> 190547be
         p.Gs = Gs
         p.nmax = nmax
         p.elements = elements
@@ -132,7 +125,7 @@
         parallel : dict
             Configuration for parallelization. Should be in same form as in
             amp.Amp.
-         log : Logger object
+        log : Logger object
             Write function at which to log data. Note this must be a callable
             function.
         calculate_derivatives : bool
@@ -148,13 +141,10 @@
 
         p = self.parameters
 
-<<<<<<< HEAD
         if p.cutoff['name'] == 'Cosine':
             log('Cutoff radius: %.2f ' % p.cutoff['kwargs']['Rc'])
         else:
             log('Cutoff radius: %.2f and gamma=%i ' % (p.cutoff['kwargs']['Rc'], p.gamma))
-=======
->>>>>>> 190547be
         log('Cutoff function: %s' % repr(dict2cutoff(p.cutoff)))
 
         if p.elements is None:
@@ -215,10 +205,7 @@
                                          Gs=p.Gs,
                                          nmax=p.nmax,
                                          cutoff=p.cutoff,
-<<<<<<< HEAD
                                          p_gamma=p.gamma,
-=======
->>>>>>> 190547be
                                          fortran=self.fortran)
             self.fingerprints = Data(filename='%s-fingerprints'
                                      % self.dblabel,
@@ -235,10 +222,7 @@
                                                Gs=p.Gs,
                                                nmax=p.nmax,
                                                cutoff=p.cutoff,
-<<<<<<< HEAD
                                                p_gamma=p.gamma,
-=======
->>>>>>> 190547be
                                                fortran=self.fortran)
                 self.fingerprintprimes = \
                     Data(filename='%s-fingerprint-primes'
@@ -254,6 +238,7 @@
 
 # Neighborlist Calculator
 class NeighborlistCalculator:
+
     """For integration with .utilities.Data
 
     For each image fed to calculate, a list of neighbors with offset
@@ -297,18 +282,11 @@
 class FingerprintCalculator:
     """For integration with .utilities.Data"""
 
-<<<<<<< HEAD
     def __init__(self, neighborlist, Gs, nmax, cutoff, p_gamma, fortran):
         self.globals = Parameters({ 'cutoff': cutoff,
                                     'p_gamma': p_gamma,
                                     'Gs': Gs,
                                     'nmax': nmax})
-=======
-    def __init__(self, neighborlist, Gs, nmax, cutoff, fortran):
-        self.globals = Parameters({'cutoff': cutoff,
-                                   'Gs': Gs,
-                                   'nmax': nmax})
->>>>>>> 190547be
         self.keyed = Parameters({'neighborlist': neighborlist})
         self.parallel_command = 'calculate_fingerprints'
         self.fortran = fortran
@@ -374,23 +352,14 @@
         """
 
         home = self.atoms[index].position
-<<<<<<< HEAD
         cutoff = self.cutoff
         p_gamma = self.globals.p_gamma
-=======
-        cutoff = self.globals.cutoff
->>>>>>> 190547be
         Rc = cutoff['kwargs']['Rc']
 
         if cutoff['name'] == 'Cosine':
             cutoff_fxn = Cosine(Rc)
         elif cutoff['name'] == 'Polynomial':
-<<<<<<< HEAD
             cutoff_fxn = Polynomial(Rc, gamma=p_gamma)
-=======
-#            cutoff_fxn = Polynomial(cutoff)
-            raise NotImplementedError()
->>>>>>> 190547be
 
         fingerprint = []
         for n in xrange(self.globals.nmax + 1):
@@ -414,11 +383,7 @@
                                                              factorial=self.factorial,
                                                              length=len(self.factorial))
                                 Z_nlm = self.globals.Gs[symbol][n_symbol] * \
-<<<<<<< HEAD
                                     Z_nlm * cutoff_fxn(*c_args)
-=======
-                                    Z_nlm * cutoff_fxn(rho * Rc)
->>>>>>> 190547be
 
                             else:
                                 # Alternative ways to calculate Z_nlm
@@ -455,11 +420,7 @@
                                 Z_nlm = self.globals.Gs[symbol][n_symbol] * \
                                     calculate_R(n, l, rho, self.factorial) * \
                                     sph_harm(m, l, phi, theta) * \
-<<<<<<< HEAD
                                     cutoff_fxn(*c_args)
-=======
-                                    cutoff_fxn(rho * Rc)
->>>>>>> 190547be
 
                             # sum over neighbors
                             c_nlm += np.conjugate(Z_nlm)
@@ -477,14 +438,9 @@
 class FingerprintPrimeCalculator:
     """For integration with .utilities.Data"""
 
-<<<<<<< HEAD
     def __init__(self, neighborlist, Gs, nmax, cutoff, p_gamma, fortran):
         self.globals = Parameters({'cutoff': cutoff,
                                    'p_gamma': p_gamma,
-=======
-    def __init__(self, neighborlist, Gs, nmax, cutoff, fortran):
-        self.globals = Parameters({'cutoff': cutoff,
->>>>>>> 190547be
                                    'Gs': Gs,
                                    'nmax': nmax})
         self.keyed = Parameters({'neighborlist': neighborlist})
@@ -609,20 +565,12 @@
         home = self.atoms[index].position
         cutoff = self.globals.cutoff
         Rc = cutoff['kwargs']['Rc']
-<<<<<<< HEAD
         p_gamma = cutoff['kwargs']['gamma']
-=======
->>>>>>> 190547be
 
         if cutoff['name'] is 'Cosine':
             cutoff_fxn = Cosine(Rc)
         elif cutoff['name'] is 'Polynomial':
-<<<<<<< HEAD
             cutoff_fxn = Polynomial(Rc, gamma=p_gamma)
-=======
-#            cutoff_fxn = Polynomial(Rc)
-            raise NotImplementedError()
->>>>>>> 190547be
 
         fingerprint_prime = []
         for n in xrange(self.globals.nmax + 1):
@@ -644,11 +592,8 @@
                                                                  rs=Rs,
                                                                  g_numbers=G_numbers,
                                                                  cutoff=Rc,
-<<<<<<< HEAD
                                                                  cutofffn=cutoff['name'],
                                                                  p_gamma=p_gamma,
-=======
->>>>>>> 190547be
                                                                  indexx=index,
                                                                  home=home,
                                                                  p=p,
@@ -676,19 +621,11 @@
                                                      self.factorial)
                                 # Calculates Z_nlm
                                 Z_nlm = _Z_nlm * \
-<<<<<<< HEAD
                                     cutoff_fxn(*c_args)
 
                                 # Calculates Z_nlm_prime
                                 Z_nlm_prime = _Z_nlm * \
                                     cutoff_fxn.prime(*c_args) * \
-=======
-                                    cutoff_fxn(rho * Rc)
-
-                                # Calculates Z_nlm_prime
-                                Z_nlm_prime = _Z_nlm * \
-                                    cutoff_fxn.prime(rho * Rc) * \
->>>>>>> 190547be
                                     der_position(
                                         index, n_index, home, neighbor, p, q)
 
@@ -699,20 +636,12 @@
                                 if (Kronecker(n_index, p) -
                                    Kronecker(index, p)) == 1:
                                     Z_nlm_prime += \
-<<<<<<< HEAD
                                         cutoff_fxn(*c_args) * \
-=======
-                                        cutoff_fxn(rho * Rc) * \
->>>>>>> 190547be
                                         _Z_nlm_prime / Rc
                                 elif (Kronecker(n_index, p) -
                                       Kronecker(index, p)) == -1:
                                     Z_nlm_prime -= \
-<<<<<<< HEAD
                                         cutoff_fxn(*c_args) * \
-=======
-                                        cutoff_fxn(rho * Rc) * \
->>>>>>> 190547be
                                         _Z_nlm_prime / Rc
 
                                 # sum over neighbors
