--- conflicted
+++ resolved
@@ -77,14 +77,9 @@
         If True, allows for extrapolation, if False, does not allow.
     checkpoints : int
         Frequency with which to save parameter checkpoints upon training. E.g.,
-<<<<<<< HEAD
-        100 saves a checkpoint on each 100th training setp.  Specify None for no
-        checkpoints.
-=======
         100 saves a checkpoint on each 100th training setp.  Specify None for
         no checkpoints. Note: You can make this negative to not overwrite
         previous checkpoints.
->>>>>>> d66d0997
 
     .. note:: Dimensions of weight two dimensional arrays should be consistent
               with hiddenlayers.
@@ -361,7 +356,7 @@
 
         Returns
         -------
-        atomic_amp_energy : float
+        float
             Energy.
         """
         if self.parameters.mode != 'atom-centered':
