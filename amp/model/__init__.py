<<<<<<< HEAD
=======
import sys
>>>>>>> d66d0997
import numpy as np
from ase.calculators.calculator import Parameters
from ..utilities import (Logger, ConvergenceOccurred, make_sublists, now,
                         setup_parallel)
try:
    from .. import fmodules
except ImportError:
    fmodules = None


class Model(object):
    """Class that includes common methods between different models."""

    @property
    def log(self):
        """Method to set or get a logger.

        Should be an instance of amp.utilities.Logger.

        Parameters
        ----------
        log : Logger object
            Write function at which to log data. Note this must be a callable
            function.
        """
        if hasattr(self, '_log'):
            return self._log
        if hasattr(self.parent, 'log'):
            return self.parent.log
        return Logger(None)

    @log.setter
    def log(self, log):
        self._log = log

    def tostring(self):
        """Returns an evaluatable representation of the calculator that can
        be used to re-establish the calculator."""
        # Make sure numpy prints out enough data.
        np.set_printoptions(precision=30, threshold=999999999)
        return self.parameters.tostring()

    def calculate_energy(self, fingerprints, hash=None, trainingimages=None,
            fp_trainingimages=None):
        """Calculates the model-predicted energy for an image, based on its
        fingerprint.

        Parameters
        ----------
        fingerprints : list
            Array with the corresponding fingerprints values.
        """

        if self.parameters.mode == 'image-centered':
            raise NotImplementedError('This needs to be coded.')
        elif self.parameters.mode == 'atom-centered':
            self.atomic_energies = []
            energy = 0.0

            if not isinstance(fingerprints, list):
                fingerprints = fingerprints[hash]

            for index, (symbol, afp) in enumerate(fingerprints):
                arguments = dict(
                        afp=afp,
                        index=index,
                        symbol=symbol,
                        )

                # This is called when using KRR model.
                if hash != None:
                    arguments['hash'] = hash
                    del arguments['afp']
                    arguments['fingerprints'] = fingerprints
                    arguments['fp_trainingimages'] = fp_trainingimages
                    arguments['kernel'] = self.parameters.kernel
                    arguments['sigma'] = self.parameters.sigma
                    arguments['trainingimages'] = trainingimages

                atom_energy = self.calculate_atomic_energy(**arguments)
                self.atomic_energies.append(atom_energy)
                energy += atom_energy
        return energy

    def calculate_forces(self, fingerprints, fingerprintprimes):
        """Calculates the model-predicted forces for an image, based on
        derivatives of fingerprints.

        Parameters
        ----------
        fingerprints : dict
            Dictionary with images hashs as keys and the corresponding
            fingerprints as values.
        fingerprintprimes : dict
            Dictionary with images hashs as keys and the corresponding
            fingerprint derivatives as values.
        """

        if self.parameters.mode == 'image-centered':
            raise NotImplementedError('This needs to be coded.')
        elif self.parameters.mode == 'atom-centered':
            selfindices = set([key[0] for key in fingerprintprimes.keys()])
            forces = np.zeros((len(selfindices), 3))
            for key in fingerprintprimes.keys():
                selfindex, selfsymbol, nindex, nsymbol, i = key
                derafp = fingerprintprimes[key]
                afp = fingerprints[nindex][1]
                dforce = self.calculate_force(afp=afp,
                                              derafp=derafp,
                                              nindex=nindex,
                                              nsymbol=nsymbol,
                                              direction=i,)
                forces[selfindex][i] += dforce
        return forces

    def calculate_dEnergy_dParameters(self, fingerprints):
        """Calculates a list of floats corresponding to the derivative of
        model-predicted energy of an image with respect to model parameters.

        Parameters
        ----------
        fingerprints : dict
            Dictionary with images hashs as keys and the corresponding
            fingerprints as values.
        """

        if self.parameters.mode == 'image-centered':
            raise NotImplementedError('This needs to be coded.')
        elif self.parameters.mode == 'atom-centered':
            denergy_dparameters = None
            for index, (symbol, afp) in enumerate(fingerprints):
                temp = self.calculate_dAtomicEnergy_dParameters(afp=afp,
                                                                index=index,
                                                                symbol=symbol)
                if denergy_dparameters is None:
                    denergy_dparameters = temp
                else:
                    denergy_dparameters += temp
        return denergy_dparameters

    def calculate_numerical_dEnergy_dParameters(self, fingerprints, d=0.00001):
        """Evaluates dEnergy_dParameters using finite difference.

        This will trigger two calls to calculate_energy(), with each parameter
        perturbed plus/minus d.

        Parameters
        ----------
        fingerprints : dict
            Dictionary with images hashs as keys and the corresponding
            fingerprints as values.
        d : float
            The amount of perturbation in each parameter.
        """

        if self.parameters.mode == 'image-centered':
            raise NotImplementedError('This needs to be coded.')
        elif self.parameters.mode == 'atom-centered':
            vector = self.vector
            denergy_dparameters = []
            for _ in range(len(vector)):
                vector[_] += d
                self.vector = vector
                eplus = self.calculate_energy(fingerprints)
                vector[_] -= 2 * d
                self.vector = vector
                eminus = self.calculate_energy(fingerprints)
                denergy_dparameters += [(eplus - eminus) / (2 * d)]
                vector[_] += d
                self.vector = vector
            denergy_dparameters = np.array(denergy_dparameters)
        return denergy_dparameters

    def calculate_dForces_dParameters(self, fingerprints, fingerprintprimes):
        """Calculates an array of floats corresponding to the derivative of
        model-predicted atomic forces of an image with respect to model
        parameters.

        Parameters
        ----------
        fingerprints : dict
            Dictionary with images hashs as keys and the corresponding
            fingerprints as values.
        fingerprintprimes : dict
            Dictionary with images hashs as keys and the corresponding
            fingerprint derivatives as values.
        """

        if self.parameters.mode == 'image-centered':
            raise NotImplementedError('This needs to be coded.')
        elif self.parameters.mode == 'atom-centered':
            selfindices = set([key[0] for key in fingerprintprimes.keys()])
            dforces_dparameters = {(selfindex, i): None
                                   for selfindex in selfindices
                                   for i in range(3)}
            for key in fingerprintprimes.keys():
                selfindex, selfsymbol, nindex, nsymbol, i = key
                derafp = fingerprintprimes[key]
                afp = fingerprints[nindex][1]
                temp = self.calculate_dForce_dParameters(afp=afp,
                                                         derafp=derafp,
                                                         direction=i,
                                                         nindex=nindex,
                                                         nsymbol=nsymbol,)
                if dforces_dparameters[(selfindex, i)] is None:
                    dforces_dparameters[(selfindex, i)] = temp
                else:
                    dforces_dparameters[(selfindex, i)] += temp
        return dforces_dparameters

    def calculate_numerical_dForces_dParameters(self, fingerprints,
                                                fingerprintprimes, d=0.00001):
        """Evaluates dForces_dParameters using finite difference. This will
        trigger two calls to calculate_forces(), with each parameter perturbed
        plus/minus d.

        Parameters
        ---------
        fingerprints : dict
            Dictionary with images hashs as keys and the corresponding
            fingerprints as values.
        fingerprintprimes : dict
            Dictionary with images hashs as keys and the corresponding
            fingerprint derivatives as values.
        d : float
            The amount of perturbation in each parameter.
        """

        if self.parameters.mode == 'image-centered':
            raise NotImplementedError('This needs to be coded.')
        elif self.parameters.mode == 'atom-centered':
            selfindices = set([key[0] for key in fingerprintprimes.keys()])
            dforces_dparameters = {(selfindex, i): []
                                   for selfindex in selfindices
                                   for i in range(3)}
            vector = self.vector
            for _ in range(len(vector)):
                vector[_] += d
                self.vector = vector
                fplus = self.calculate_forces(fingerprints, fingerprintprimes)
                vector[_] -= 2 * d
                self.vector = vector
                fminus = self.calculate_forces(fingerprints, fingerprintprimes)
                for selfindex in selfindices:
                    for i in range(3):
                        dforces_dparameters[(selfindex, i)] += \
                            [(fplus[selfindex][i] - fminus[selfindex][i]) / (
                                2 * d)]
                vector[_] += d
                self.vector = vector
            for selfindex in selfindices:
                for i in range(3):
                    dforces_dparameters[(selfindex, i)] = \
                        np.array(dforces_dparameters[(selfindex, i)])
        return dforces_dparameters


class LossFunction:
    """Basic loss function, which can be used by the model.get_loss
    method which is required in standard model classes.

    This version is pure python and thus will be slow compared to a
    fortran/parallel implementation.

    If parallel is None, it will pull it from the model itself. Only use
    this keyword to override the model's specification.

    Also has parallelization methods built in.

    See self.default_parameters for the default values of parameters
    specified as None.

    Parameters
    ----------
    energy_coefficient : float
        Coefficient of the energy contribution in the loss function.
    force_coefficient : float
        Coefficient of the force contribution in the loss function.
        Can set to None as shortcut to turn off force training.
    convergence : dict
        Dictionary of keys and values defining convergence.  Keys are
        'energy_rmse', 'energy_maxresid', 'force_rmse', and 'force_maxresid'.
        If 'force_rmse' and 'force_maxresid' are both set to None, force
        training is turned off and force_coefficient is set to None.
    parallel : dict
        Parallel configuration dictionary. Will pull from model itself if
        not specified.
    overfit : float
        Multiplier of the weights norm penalty term in the loss function.
    raise_ConvergenceOccurred : bool
        If True will raise convergence notice.
    log_losses : bool
        If True will log the loss function value in the log file else will not.
    d : None or float
        If d is None, both loss function and its gradient are calculated
        analytically. If d is a float, then gradient of the loss function is
        calculated by perturbing each parameter plus/minus d.
    """

    default_parameters = {'convergence': {'energy_rmse': 0.001,
                                          'energy_maxresid': None,
                                          'force_rmse': None,
                                          'force_maxresid': None, }
                          }

    def __init__(self, energy_coefficient=1.0, force_coefficient=0.04,
                 convergence=None, parallel=None, overfit=0.,
                 raise_ConvergenceOccurred=True, log_losses=True, d=None):
        p = self.parameters = Parameters(
            {'importname': '.model.LossFunction'})
        # 'dict' creates a copy; otherwise mutable in class.
        c = p['convergence'] = dict(self.default_parameters['convergence'])
        if convergence is not None:
            for key, value in convergence.items():
                p['convergence'][key] = value
        p['energy_coefficient'] = energy_coefficient
        p['force_coefficient'] = force_coefficient
        p['overfit'] = overfit
        self.raise_ConvergenceOccurred = raise_ConvergenceOccurred
        self.log_losses = log_losses
        self.d = d
        self._step = 0
        self._initialized = False
        self._data_sent = False
        self._parallel = parallel
        if (c['force_rmse'] is None) and (c['force_maxresid'] is None):
            p['force_coefficient'] = None
        if p['force_coefficient'] is None:
            c['force_rmse'] = None
            c['force_maxresid'] = None

    def attach_model(self, model, fingerprints=None,
                     fingerprintprimes=None, images=None):
        """Attach the model to be used to the loss function.

        fingerprints and training images need not be supplied if they are
        already attached to the model via model.trainingparameters.

        Parameters
        ----------
        model : object
            Class representing the regression model.
        fingerprints : dict
            Dictionary with images hashs as keys and the corresponding
            fingerprints as values.
        fingerprintprimes : dict
            Dictionary with images hashs as keys and the corresponding
            fingerprint derivatives as values.
        images : list or str
            List of ASE atoms objects with positions, symbols, energies, and
            forces in ASE format. This is the training set of data. This can
            also be the path to an ASE trajectory (.traj) or database (.db)
            file. Energies can be obtained from any reference, e.g. DFT
            calculations.
        """
        self._model = model
        self.fingerprints = fingerprints
        self.fingerprintprimes = fingerprintprimes
        self.images = images

    def _initialize(self):
        """Procedures to be run on the first call only, such as establishing
        SSH sessions, etc."""
        if self._initialized is True:
            return

        if self._parallel is None:
            self._parallel = self._model._parallel
        log = self._model.log

        if self.fingerprints is None:
            self.fingerprints = \
                self._model.trainingparameters.descriptor.fingerprints

        # May also make sense to decide whether or not to calculate
        # fingerprintprimes based on the value of train_forces.
        if ((self.parameters.force_coefficient is not None) and
                (self.fingerprintprimes is None)):
            self.fingerprintprimes = \
                self._model.trainingparameters.descriptor.fingerprintprimes
        if self.images is None:
            self.images = self._model.trainingparameters.trainingimages

        if self._parallel['cores'] != 1:  # Initialize workers.
            python = sys.executable
            workercommand = '%s -m %s' % (python, self.__module__)
            server, connections, n_pids = setup_parallel(self._parallel,
                                                         workercommand, log)
            self._sessions = {'master': server,
                              'connections': connections,  # SSH's/nodes
                              'n_pids': n_pids}  # total no. of workers

        if self.log_losses:
            p = self.parameters
            convergence = p['convergence']
            log(' Loss function convergence criteria:')
            log('  energy_rmse: ' + str(convergence['energy_rmse']))
            log('  energy_maxresid: ' + str(convergence['energy_maxresid']))
            log('  force_rmse: ' + str(convergence['force_rmse']))
            log('  force_maxresid: ' + str(convergence['force_maxresid']))
            log(' Loss function set-up:')
            log('  energy_coefficient: ' + str(p.energy_coefficient))
            log('  force_coefficient: ' + str(p.force_coefficient))
            log('  overfit: ' + str(p.overfit))
            log('\n')
            if p.force_coefficient is None:
                header = '%5s %19s %12s %12s %12s'
                log(header %
                    ('', '', '', '', 'Energy'))
                log(header %
                    ('Step', 'Time', 'Loss (SSD)', 'EnergyRMSE', 'MaxResid'))
                log(header %
                    ('=' * 5, '=' * 19, '=' * 12, '=' * 12, '=' * 12))
            else:
                header = '%5s %19s %12s %12s %12s %12s %12s'
                log(header %
                    ('', '', '', '', 'Energy',
                     '', 'Force'))
                log(header %
                    ('Step', 'Time', 'Loss (SSD)', 'EnergyRMSE', 'MaxResid',
                     'ForceRMSE', 'MaxResid'))
                log(header %
                    ('=' * 5, '=' * 19, '=' * 12, '=' * 12, '=' * 12,
                     '=' * 12, '=' * 12))

        self._initialized = True

    def _send_data_to_fortran(self,):
        """Procedures to be run in fortran mode for a single requested core
        only. Also just on the first call for sending data to fortran modules.
        """
        if self._data_sent is True:
            return

        num_images = len(self.images)
        p = self.parameters
        energy_coefficient = p.energy_coefficient
        overfit = p.overfit
        if p.force_coefficient is None:
            train_forces = False
            force_coefficient = 0.
        else:
            train_forces = True
            force_coefficient = p.force_coefficient
        mode = self._model.parameters.mode
        if mode == 'atom-centered':
            num_atoms = None
        elif mode == 'image-centered':
            raise NotImplementedError('Image-centered mode is not coded yet.')

        (actual_energies, actual_forces, elements, atomic_positions,
         num_images_atoms, atomic_numbers, raveled_fingerprints, num_neighbors,
         raveled_neighborlists, raveled_fingerprintprimes) = (None,) * 10

        value = ravel_data(train_forces,
                           mode,
                           self.images,
                           self.fingerprints,
                           self.fingerprintprimes,)

        if mode == 'image-centered':
            if not train_forces:
                (actual_energies, atomic_positions) = value
            else:
                (actual_energies, actual_forces, atomic_positions) = value
        else:
            if not train_forces:
                (actual_energies, elements, num_images_atoms,
                 atomic_numbers, raveled_fingerprints) = value
            else:
                (actual_energies, actual_forces, elements, num_images_atoms,
                 atomic_numbers, raveled_fingerprints, num_neighbors,
                 raveled_neighborlists, raveled_fingerprintprimes) = value

        send_data_to_fortran(fmodules,
                             energy_coefficient,
                             force_coefficient,
                             overfit,
                             train_forces,
                             num_atoms,
                             num_images,
                             actual_energies,
                             actual_forces,
                             atomic_positions,
                             num_images_atoms,
                             atomic_numbers,
                             raveled_fingerprints,
                             num_neighbors,
                             raveled_neighborlists,
                             raveled_fingerprintprimes,
                             self._model,
                             self.d)
        self._data_sent = True

    def _cleanup(self):
        """Closes SSH sessions."""
        self._initialized = False
        if not hasattr(self, '_sessions'):
            return
        server = self._sessions['master']

        finished = np.array([False] * self._sessions['n_pids'])
        while not finished.all():
            message = server.recv_pyobj()
            if (message['subject'] == '<request>' and
                    message['data'] == 'parameters'):
                server.send_pyobj('<stop>')
                finished[int(message['id'])] = True

        for _ in self._sessions['connections']:
            if hasattr(_, 'logout'):
                _.logout()
        del self._sessions['connections']

    def get_loss(self, parametervector, lossprime):
        """Returns the current value of the loss function for a given set of
        parameters, or, if the energy is less than the energy_tol raises a
        ConvergenceException.

        Parameters
        ----------
        parametervector : list
            Parameters of the regression model in the form of a list.
        lossprime : bool
            If True, will calculate and return dloss_dparameters, else will
            only return zero for dloss_dparameters.
        """

        self._initialize()

        if self._parallel['cores'] == 1:
            if self._model.fortran:
                self._model.vector = parametervector
                self._send_data_to_fortran()
                (loss, dloss_dparameters, energy_loss, force_loss,
                 energy_maxresid, force_maxresid) = \
                    fmodules.calculate_loss(parameters=parametervector,
                                            num_parameters=len(
                                                parametervector),
                                            lossprime=lossprime)
            else:
                loss, dloss_dparameters, energy_loss, force_loss, \
                    energy_maxresid, force_maxresid = \
                    self.calculate_loss(parametervector,
                                        lossprime=lossprime)
        else:
            server = self._sessions['master']
            n_pids = self._sessions['n_pids']

            # Subdivide tasks.
            keys = make_sublists(self.images.keys(), n_pids)

            args = {'lossprime': lossprime,
                    'd': self.d}

            results = self.process_parallels(parametervector,
                                             server,
                                             n_pids,
                                             keys,
                                             args=args)
            loss = results['loss']
            dloss_dparameters = results['dloss_dparameters']
            energy_loss = results['energy_loss']
            force_loss = results['force_loss']
            energy_maxresid = results['energy_maxresid']
            force_maxresid = results['force_maxresid']

        self.loss, self.energy_loss, self.force_loss, \
            self.energy_maxresid, self.force_maxresid = \
            loss, energy_loss, force_loss, energy_maxresid, force_maxresid

        if lossprime:
            self.dloss_dparameters = dloss_dparameters

        if self.raise_ConvergenceOccurred:
            # Only during calculation of loss function (and not lossprime)
            # convergence is checked and values are printed out in the log
            # file.
            if lossprime is False:
                self._model.vector = parametervector
                converged = self.check_convergence(loss,
                                                   energy_loss,
                                                   force_loss,
                                                   energy_maxresid,
                                                   force_maxresid)
                if converged:
                    self._cleanup()
                    if self._parallel['cores'] != 1:
                        # Needed to properly close socket connection
                        # (python3).
                        server.close()
                    raise ConvergenceOccurred()

        return {'loss': self.loss,
                'dloss_dparameters': (self.dloss_dparameters
                                      if lossprime is True
                                      else dloss_dparameters),
                'energy_loss': self.energy_loss,
                'force_loss': self.force_loss,
                'energy_maxresid': self.energy_maxresid,
                'force_maxresid': self.force_maxresid, }

    def calculate_loss(self, parametervector, lossprime):
        """Method that calculates the loss, derivative of the loss with respect
        to parameters (if requested), and max_residual.

        Parameters
        ----------
        parametervector : list
            Parameters of the regression model in the form of a list.

        lossprime : bool
            If True, will calculate and return dloss_dparameters, else will
            only return zero for dloss_dparameters.
        """
        self._model.vector = parametervector
        p = self.parameters
        energyloss = 0.
        term2 = 0.
        forceloss = 0.
        energy_maxresid = 0.
        force_maxresid = 0.
        dloss_dparameters = np.array([0.] * len(parametervector))
        model = self._model
<<<<<<< HEAD
        if model.__class__.__name__ == 'NeuralNetwork':
            for hash, image in self.images.iteritems():
                no_of_atoms = len(image)
                amp_energy = model.calculate_energy(self.fingerprints[hash])
                actual_energy = image.get_potential_energy(apply_constraint=False)
                residual_per_atom = abs(amp_energy - actual_energy) / \
                    len(image)
                if residual_per_atom > energy_maxresid:
                    energy_maxresid = residual_per_atom
                energyloss += residual_per_atom**2

=======
        for hash in self.images.keys():
            image = self.images[hash]
            no_of_atoms = len(image)
            amp_energy = model.calculate_energy(self.fingerprints[hash])
            actual_energy = image.get_potential_energy(apply_constraint=False)
            residual_per_atom = abs(amp_energy - actual_energy) / \
                len(image)
            if residual_per_atom > energy_maxresid:
                energy_maxresid = residual_per_atom
            energyloss += residual_per_atom**2

            # Calculates derivative of the loss function with respect to
            # parameters if lossprime is true
            if lossprime:
                if model.parameters.mode == 'image-centered':
                    raise NotImplementedError('This needs to be coded.')
                elif model.parameters.mode == 'atom-centered':
                    if self.d is None:
                        denergy_dparameters = \
                            model.calculate_dEnergy_dParameters(
                                self.fingerprints[hash])
                    else:
                        denergy_dparameters = \
                            model.calculate_numerical_dEnergy_dParameters(
                                self.fingerprints[hash], d=self.d)
                    temp = p.energy_coefficient * 2. * \
                        (amp_energy - actual_energy) * \
                        denergy_dparameters / \
                        (no_of_atoms ** 2.)
                    dloss_dparameters += temp

            if p.force_coefficient is not None:
                amp_forces = \
                    model.calculate_forces(self.fingerprints[hash],
                                           self.fingerprintprimes[hash])
                actual_forces = image.get_forces(apply_constraint=False)
                for index in range(no_of_atoms):
                    for i in range(3):
                        force_resid = abs(amp_forces[index][i] -
                                          actual_forces[index][i])
                        if force_resid > force_maxresid:
                            force_maxresid = force_resid
                        temp = (1. / 3.) * (amp_forces[index][i] -
                                            actual_forces[index][i]) ** 2. / \
                            no_of_atoms
                        forceloss += temp
>>>>>>> d66d0997
                # Calculates derivative of the loss function with respect to
                # parameters if lossprime is true
                if lossprime:
                    if model.parameters.mode == 'image-centered':
                        raise NotImplementedError('This needs to be coded.')
                    elif model.parameters.mode == 'atom-centered':
                        if self.d is None:
                            denergy_dparameters = \
                                model.calculate_dEnergy_dParameters(
                                    self.fingerprints[hash])
                        else:
                            denergy_dparameters = \
                                model.calculate_numerical_dEnergy_dParameters(
                                    self.fingerprints[hash], d=self.d)
                        temp = p.energy_coefficient * 2. * \
                            (amp_energy - actual_energy) * \
                            denergy_dparameters / \
                            (no_of_atoms ** 2.)
                        dloss_dparameters += temp

                if p.force_coefficient is not None:
                    amp_forces = \
                        model.calculate_forces(self.fingerprints[hash],
                                               self.fingerprintprimes[hash])
                    actual_forces = image.get_forces(apply_constraint=False)
                    for index in xrange(no_of_atoms):
                        for i in xrange(3):
                            force_resid = abs(amp_forces[index][i] -
                                              actual_forces[index][i])
                            if force_resid > force_maxresid:
                                force_maxresid = force_resid
                            temp = (1. / 3.) * (amp_forces[index][i] -
                                                actual_forces[index][i]) ** 2. / \
                                no_of_atoms
                            forceloss += temp
                    # Calculates derivative of the loss function with respect to
                    # parameters if lossprime is true
                    if lossprime:
                        if model.parameters.mode == 'image-centered':
                            raise NotImplementedError('This needs to be coded.')
                        elif model.parameters.mode == 'atom-centered':
                            if self.d is None:
                                dforces_dparameters = \
                                    model.calculate_dForces_dParameters(
                                        self.fingerprints[hash],
                                        self.fingerprintprimes[hash])
                            else:
                                dforces_dparameters = \
                                    model.calculate_numerical_dForces_dParameters(
                                        self.fingerprints[hash],
                                        self.fingerprintprimes[hash],
                                        d=self.d)
                            for selfindex in range(no_of_atoms):
                                for i in range(3):
                                    temp = p.force_coefficient * (2.0 / 3.0) * \
                                        (amp_forces[selfindex][i] -
                                         actual_forces[selfindex][i]) * \
                                        dforces_dparameters[(selfindex, i)] \
                                        / no_of_atoms
                                    dloss_dparameters += temp

            loss = p.energy_coefficient * energyloss
            if p.force_coefficient is not None:
                loss += p.force_coefficient * forceloss
            dloss_dparameters = np.array(dloss_dparameters)

            # if overfit coefficient is more than zero, overfit contribution to
            # loss and dloss_dparameters is also added.
            if p.overfit > 0.:
                overfitloss = 0.
                for component in parametervector:
                    overfitloss += component ** 2.
                overfitloss *= p.overfit
                loss += overfitloss
                doverfitloss_dparameters = \
                    2 * p.overfit * np.array(parametervector)
                dloss_dparameters += doverfitloss_dparameters

            return loss, dloss_dparameters, energyloss, forceloss, \
                energy_maxresid, force_maxresid

        elif model.__class__.__name__ == 'KRR':
            predictions =[]
            targets = []
            kernels =[]
            for hash, image in self.images.iteritems():
                no_of_atoms = len(image)
                amp_energy = model.calculate_energy(self.fingerprints[hash], hash)
                predictions.append(amp_energy)
                actual_energy = image.get_potential_energy(apply_constraint=False)
                targets.append(actual_energy)
                residual_per_atom = abs(amp_energy - actual_energy) / len(image)
                if residual_per_atom > energy_maxresid:
                    energy_maxresid = residual_per_atom
                energyloss += residual_per_atom ** 2    #L2 loss function

            loss = energyloss * p.energy_coefficient

            if model.lamda > 0.:
                overfitloss = 0.
                overfitloss = parametervector.dot(parametervector)
                overfitloss *= model.lamda
                loss += overfitloss

            return loss, dloss_dparameters, energyloss, forceloss, \
                energy_maxresid, force_maxresid

    # All incoming requests will be dictionaries with three keys.
    # d['id']: process id number, assigned when process created above.
    # d['subject']: what the message is asking for / telling you.
    # d['data']: optional data passed from worker.

    def process_parallels(self, vector, server, n_pids, keys, args):
        """

        Parameters
        ----------
        vector : list
            Parameters of the regression model in the form of a list.
        server : object
            Master session of parallel processing.
        processes: list of objects
            Worker sessions for parallel processing.
        keys : list
            List of images keys for worker processes.
        args : dict
            Dictionary containing arguments of the method to be called on each
            worker process.
        """
        # For each process
        finished = np.array([False] * n_pids)
        results = {'loss': 0.,
                   'dloss_dparameters': [0.] * len(vector),
                   'energy_loss': 0.,
                   'force_loss': 0.,
                   'energy_maxresid': 0.,
                   'force_maxresid': 0.}
        while not finished.all():
            message = server.recv_pyobj()
            if message['subject'] == '<purpose>':
                server.send_string('calculate_loss_function')
            elif message['subject'] == '<request>':
                request = message['data']  # Variable name.
                if request == 'images':
                    subimages = {k: self.images[k] for k in
                                 keys[int(message['id'])]}
                    server.send_pyobj(subimages)
                elif request == 'fortran':
                    server.send_pyobj(self._model.fortran)
                elif request == 'modelstring':
                    server.send_pyobj(self._model.tostring())
                elif request == 'lossfunctionstring':
                    server.send_pyobj(self.parameters.tostring())
                elif request == 'fingerprints':
                    server.send_pyobj({k: self.fingerprints[k] for k in
                                       keys[int(message['id'])]})
                elif request == 'fingerprintprimes':
                    if self.fingerprintprimes is not None:
                        server.send_pyobj({k: self.fingerprintprimes[k] for k
                                           in keys[int(message['id'])]})
                    else:
                        server.send_pyobj(None)
                elif request == 'args':
                    server.send_pyobj(args)
                elif request == 'parameters':
                    if finished[int(message['id'])]:
                        server.send_pyobj('<continue>')
                    else:
                        server.send_pyobj(vector)
                else:
                    raise NotImplementedError()
            elif message['subject'] == '<result>':
                result = message['data']
                server.send_string('meaningless reply')

                results['loss'] += result['loss']
                results['dloss_dparameters'] += result['dloss_dparameters']
                results['energy_loss'] += result['energy_loss']
                results['force_loss'] += result['force_loss']
                if result['energy_maxresid'] > results['energy_maxresid']:
                    results['energy_maxresid'] = result['energy_maxresid']
                if result['force_maxresid'] > results['force_maxresid']:
                    results['force_maxresid'] = result['force_maxresid']
                finished[int(message['id'])] = True

        return results

    def check_convergence(self, loss, energy_loss, force_loss,
                          energy_maxresid, force_maxresid):
        """Check convergence

        Checks to see whether convergence is met; if it is, raises
        ConvergenceException to stop the optimizer.

        Parameters
        ----------
        loss : float
            Value of the loss function.
        energy_loss : float
            Value of the energy contribution of the loss function.
        force_loss : float
            Value of the force contribution of the loss function.
        energy_maxresid : float
            Maximum energy residual.
        force_maxresid : float
            Maximum force residual.
        """
        p = self.parameters
        energy_rmse_converged = True
        log = self._model.log
        if p.convergence['energy_rmse'] is not None:
            energy_rmse = np.sqrt(energy_loss / len(self.images))
            if energy_rmse > p.convergence['energy_rmse']:
                energy_rmse_converged = False
        energy_maxresid_converged = True
        if p.convergence['energy_maxresid'] is not None:
            if energy_maxresid > p.convergence['energy_maxresid']:
                energy_maxresid_converged = False
        if p.force_coefficient is not None:
            force_rmse_converged = True
            if p.convergence['force_rmse'] is not None:
                force_rmse = np.sqrt(force_loss / len(self.images))
                if force_rmse > p.convergence['force_rmse']:
                    force_rmse_converged = False
            force_maxresid_converged = True
            if p.convergence['force_maxresid'] is not None:
                if force_maxresid > p.convergence['force_maxresid']:
                    force_maxresid_converged = False

            if self.log_losses:
                log('%5i %19s %12.4e %10.4e %1s'
                    ' %10.4e %1s %10.4e %1s %10.4e %1s' %
                    (self._step, now(), loss, energy_rmse,
                     'C' if energy_rmse_converged else '-',
                     energy_maxresid,
                     'C' if energy_maxresid_converged else '-',
                     force_rmse,
                     'C' if force_rmse_converged else '-',
                     force_maxresid,
                     'C' if force_maxresid_converged else '-'))

            self._step += 1
            return energy_rmse_converged and energy_maxresid_converged and \
                force_rmse_converged and force_maxresid_converged
        else:
            if self.log_losses:
                log('%5i %19s %12.4e %10.4e %1s %10.4e %1s' %
                    (self._step, now(), loss, energy_rmse,
                     'C' if energy_rmse_converged else '-',
                     energy_maxresid,
                     'C' if energy_maxresid_converged else '-'))
            self._step += 1
            return energy_rmse_converged and energy_maxresid_converged


def calculate_fingerprints_range(fp, images):
    """Calculates the range for the fingerprints corresponding to images,
    stored in fp. fp is a fingerprints object with the fingerprints data
    stored in a dictionary-like object at fp.fingerprints. (Typically this
    is a .utilties.Data structure.) images is a hashed dictionary of atoms
    for which to consider the range.

    In image-centered mode, returns an array of (min, max) values for each
    fingerprint. In atom-centered mode, returns a dictionary of such
    arrays, one per element.
    """
    if fp.parameters.mode == 'image-centered':
        raise NotImplementedError()
    elif fp.parameters.mode == 'atom-centered':
        fprange = {}
        for hash in images.keys():
            imagefingerprints = fp.fingerprints[hash]
            for element, fingerprint in imagefingerprints:
                if element not in fprange:
                    fprange[element] = [[_, _] for _ in fingerprint]
                else:
                    assert len(fprange[element]) == len(fingerprint)
                    for i, ridge in enumerate(fingerprint):
                        if ridge < fprange[element][i][0]:
                            fprange[element][i][0] = ridge
                        elif ridge > fprange[element][i][1]:
                            fprange[element][i][1] = ridge
    for key, value in fprange.items():
        fprange[key] = value
    return fprange


def ravel_data(train_forces,
               mode,
               images,
               fingerprints,
               fingerprintprimes,):
    """
    Reshapes data of images into lists.

    Parameters
    ---------
    train_forces : bool
        Determining whether forces are also trained or not.
    mode : str
        Can be either 'atom-centered' or 'image-centered'.
    images : list or str
        List of ASE atoms objects with positions, symbols, energies, and forces
        in ASE format. This is the training set of data. This can also be the
        path to an ASE trajectory (.traj) or database (.db) file. Energies can
        be obtained from any reference, e.g. DFT calculations.

    fingerprints : dict
        Dictionary with images hashs as keys and the corresponding fingerprints
        as values.
    fingerprintprimes : dict
        Dictionary with images hashs as keys and the corresponding fingerprint
        derivatives as values.
    """
    from ase.data import atomic_numbers

    actual_energies = [image.get_potential_energy(apply_constraint=False)
                       for image in images.values()]

    if mode == 'atom-centered':
        num_images_atoms = [len(image) for image in images.values()]
        atomic_numbers = [atomic_numbers[atom.symbol]
                          for image in images.values() for atom in image]

        def ravel_fingerprints(images,
                               fingerprints):
            """
            Reshape fingerprints of images into a list.
            """
            raveled_fingerprints = []
            elements = []
            for hash, image in images.items():
                for index in range(len(image)):
                    elements += [fingerprints[hash][index][0]]
                    raveled_fingerprints += [fingerprints[hash][index][1]]
            elements = sorted(set(elements))
            # Could also work without images:
#            raveled_fingerprints = [afp
#                    for hash, value in fingerprints.iteritems()
#                    for (element, afp) in value]
            return elements, raveled_fingerprints

        elements, raveled_fingerprints = ravel_fingerprints(images,
                                                            fingerprints)
    else:
        atomic_positions = [image.positions.ravel()
                            for image in images.values()]

    if train_forces is True:

        actual_forces = \
            [image.get_forces(apply_constraint=False)[index]
             for image in images.values() for index in range(len(image))]

        if mode == 'atom-centered':

            def ravel_neighborlists_and_fingerprintprimes(images,
                                                          fingerprintprimes):
                """
                Reshape neighborlists and fingerprintprimes of images into a
                list and a matrix, respectively.
                """
                # Only neighboring atoms of type II (within the main cell)
                # need to be sent to fortran for force training.
                # All keys in fingerprintprimes are for type II neighborhoods.
                # Also note that each atom is considered as neighbor of
                # itself in fingerprintprimes.
                num_neighbors = []
                raveled_neighborlists = []
                raveled_fingerprintprimes = []
                for hash, image in images.items():
                    for atom in image:
                        selfindex = atom.index
                        selfsymbol = atom.symbol
                        selfneighborindices = []
                        selfneighborsymbols = []
                        for key, derafp in fingerprintprimes[hash].items():
                            # key = (selfindex, selfsymbol, nindex, nsymbol, i)
                            # i runs from 0 to 2. neighbor indices and symbols
                            # should be added just once.
                            if key[0] == selfindex and key[4] == 0:
                                selfneighborindices += [key[2]]
                                selfneighborsymbols += [key[3]]

                        neighborcount = 0
                        for nindex, nsymbol in zip(selfneighborindices,
                                                   selfneighborsymbols):
                            raveled_neighborlists += [nindex]
                            neighborcount += 1
                            for i in range(3):
                                fpprime = fingerprintprimes[hash][(selfindex,
                                                                   selfsymbol,
                                                                   nindex,
                                                                   nsymbol,
                                                                   i)]
                                raveled_fingerprintprimes += [fpprime]
                        num_neighbors += [neighborcount]

                return (num_neighbors,
                        raveled_neighborlists,
                        raveled_fingerprintprimes)

            (num_neighbors,
             raveled_neighborlists,
             raveled_fingerprintprimes) = \
                ravel_neighborlists_and_fingerprintprimes(images,
                                                          fingerprintprimes)
    if mode == 'image-centered':
        if not train_forces:
            return (actual_energies, atomic_positions)
        else:
            return (actual_energies, actual_forces, atomic_positions)
    else:
        if not train_forces:
            return (actual_energies, elements, num_images_atoms,
                    atomic_numbers, raveled_fingerprints)
        else:
            return (actual_energies, actual_forces, elements, num_images_atoms,
                    atomic_numbers, raveled_fingerprints, num_neighbors,
                    raveled_neighborlists, raveled_fingerprintprimes)


def send_data_to_fortran(_fmodules,
                         energy_coefficient,
                         force_coefficient,
                         overfit,
                         train_forces,
                         num_atoms,
                         num_images,
                         actual_energies,
                         actual_forces,
                         atomic_positions,
                         num_images_atoms,
                         atomic_numbers,
                         raveled_fingerprints,
                         num_neighbors,
                         raveled_neighborlists,
                         raveled_fingerprintprimes,
                         model,
                         d):
    """
    Function that sends images data to fortran code. Is used just once on each
    core.
    """
    from ase.data import atomic_numbers as an

    if model.parameters.mode == 'image-centered':
        mode_signal = 1
    elif model.parameters.mode == 'atom-centered':
        mode_signal = 2

    _fmodules.images_props.num_images = num_images
    _fmodules.images_props.actual_energies = actual_energies
    if train_forces:
        _fmodules.images_props.actual_forces = actual_forces

    _fmodules.model_props.energy_coefficient = energy_coefficient
    _fmodules.model_props.force_coefficient = force_coefficient
    _fmodules.model_props.overfit = overfit
    _fmodules.model_props.train_forces = train_forces
    _fmodules.model_props.mode_signal = mode_signal
    if d is None:
        _fmodules.model_props.numericprime = False
    else:
        _fmodules.model_props.numericprime = True
        _fmodules.model_props.d = d

    if model.parameters.mode == 'atom-centered':
        fprange = model.parameters.fprange
        elements = sorted(fprange.keys())
        num_elements = len(elements)
        elements_numbers = [an[elm] for elm in elements]
        min_fingerprints = \
            [[fprange[elm][_][0] for _ in range(len(fprange[elm]))]
             for elm in elements]
        max_fingerprints = [[fprange[elm][_][1]
                             for _
                             in range(len(fprange[elm]))]
                            for elm in elements]
        num_fingerprints_of_elements = \
            [len(fprange[elm]) for elm in elements]

        _fmodules.images_props.num_elements = num_elements
        _fmodules.images_props.elements_numbers = elements_numbers
        _fmodules.images_props.num_images_atoms = num_images_atoms
        _fmodules.images_props.atomic_numbers = atomic_numbers
        if train_forces:
            _fmodules.images_props.num_neighbors = num_neighbors
            _fmodules.images_props.raveled_neighborlists = \
                raveled_neighborlists

        _fmodules.fingerprint_props.num_fingerprints_of_elements = \
            num_fingerprints_of_elements
        _fmodules.fingerprint_props.raveled_fingerprints = raveled_fingerprints
        _fmodules.neuralnetwork.min_fingerprints = min_fingerprints
        _fmodules.neuralnetwork.max_fingerprints = max_fingerprints
        if train_forces:
            _fmodules.fingerprint_props.raveled_fingerprintprimes = \
                raveled_fingerprintprimes
    else:
        _fmodules.images_props.num_atoms = num_atoms
        _fmodules.images_props.atomic_positions = atomic_positions

    # for neural neyworks only
    if model.parameters['importname'] == '.model.neuralnetwork.NeuralNetwork':

        hiddenlayers = model.parameters.hiddenlayers
        activation = model.parameters.activation

        if model.parameters.mode == 'atom-centered':
            from collections import OrderedDict
            no_layers_of_elements = \
                [3 if isinstance(hiddenlayers[elm], int)
                 else (len(hiddenlayers[elm]) + 2)
                 for elm in elements]
            nn_structure = OrderedDict()
            for elm in elements:
                len_of_fps = len(fprange[elm])
                if isinstance(hiddenlayers[elm], int):
                    nn_structure[elm] = \
                        ([len_of_fps] + [hiddenlayers[elm]] + [1])
                else:
                    nn_structure[elm] = \
                        ([len_of_fps] +
                         [layer for layer in hiddenlayers[elm]] + [1])

            no_nodes_of_elements = [nn_structure[elm][_]
                                    for elm in elements
                                    for _ in range(len(nn_structure[elm]))]

        else:
            num_atoms = model.parameters.num_atoms
            if isinstance(hiddenlayers, int):
                no_layers_of_elements = [3]
            else:
                no_layers_of_elements = [len(hiddenlayers) + 2]
            if isinstance(hiddenlayers, int):
                nn_structure = ([3 * num_atoms] + [hiddenlayers] + [1])
            else:
                nn_structure = ([3 * num_atoms] +
                                [layer for layer in hiddenlayers] + [1])
            no_nodes_of_elements = [nn_structure[_]
                                    for _ in range(len(nn_structure))]

        _fmodules.neuralnetwork.no_layers_of_elements = no_layers_of_elements
        _fmodules.neuralnetwork.no_nodes_of_elements = no_nodes_of_elements
        if activation == 'tanh':
            activation_signal = 1
        elif activation == 'sigmoid':
            activation_signal = 2
        elif activation == 'linear':
            activation_signal = 3
        _fmodules.neuralnetwork.activation_signal = activation_signal<|MERGE_RESOLUTION|>--- conflicted
+++ resolved
@@ -1,7 +1,4 @@
-<<<<<<< HEAD
-=======
 import sys
->>>>>>> d66d0997
 import numpy as np
 from ase.calculators.calculator import Parameters
 from ..utilities import (Logger, ConvergenceOccurred, make_sublists, now,
@@ -17,9 +14,8 @@
 
     @property
     def log(self):
-        """Method to set or get a logger.
-
-        Should be an instance of amp.utilities.Logger.
+        """Method to set or get a logger. Should be an instance of
+        amp.utilities.Logger.
 
         Parameters
         ----------
@@ -51,8 +47,9 @@
 
         Parameters
         ----------
-        fingerprints : list
-            Array with the corresponding fingerprints values.
+        fingerprints : dict or list
+            Dictionary with images hashs as keys and the corresponding
+            fingerprints as values.
         """
 
         if self.parameters.mode == 'image-centered':
@@ -626,9 +623,9 @@
         force_maxresid = 0.
         dloss_dparameters = np.array([0.] * len(parametervector))
         model = self._model
-<<<<<<< HEAD
         if model.__class__.__name__ == 'NeuralNetwork':
-            for hash, image in self.images.iteritems():
+            for hash in self.images.keys():
+                image = self.images[hash]
                 no_of_atoms = len(image)
                 amp_energy = model.calculate_energy(self.fingerprints[hash])
                 actual_energy = image.get_potential_energy(apply_constraint=False)
@@ -638,54 +635,6 @@
                     energy_maxresid = residual_per_atom
                 energyloss += residual_per_atom**2
 
-=======
-        for hash in self.images.keys():
-            image = self.images[hash]
-            no_of_atoms = len(image)
-            amp_energy = model.calculate_energy(self.fingerprints[hash])
-            actual_energy = image.get_potential_energy(apply_constraint=False)
-            residual_per_atom = abs(amp_energy - actual_energy) / \
-                len(image)
-            if residual_per_atom > energy_maxresid:
-                energy_maxresid = residual_per_atom
-            energyloss += residual_per_atom**2
-
-            # Calculates derivative of the loss function with respect to
-            # parameters if lossprime is true
-            if lossprime:
-                if model.parameters.mode == 'image-centered':
-                    raise NotImplementedError('This needs to be coded.')
-                elif model.parameters.mode == 'atom-centered':
-                    if self.d is None:
-                        denergy_dparameters = \
-                            model.calculate_dEnergy_dParameters(
-                                self.fingerprints[hash])
-                    else:
-                        denergy_dparameters = \
-                            model.calculate_numerical_dEnergy_dParameters(
-                                self.fingerprints[hash], d=self.d)
-                    temp = p.energy_coefficient * 2. * \
-                        (amp_energy - actual_energy) * \
-                        denergy_dparameters / \
-                        (no_of_atoms ** 2.)
-                    dloss_dparameters += temp
-
-            if p.force_coefficient is not None:
-                amp_forces = \
-                    model.calculate_forces(self.fingerprints[hash],
-                                           self.fingerprintprimes[hash])
-                actual_forces = image.get_forces(apply_constraint=False)
-                for index in range(no_of_atoms):
-                    for i in range(3):
-                        force_resid = abs(amp_forces[index][i] -
-                                          actual_forces[index][i])
-                        if force_resid > force_maxresid:
-                            force_maxresid = force_resid
-                        temp = (1. / 3.) * (amp_forces[index][i] -
-                                            actual_forces[index][i]) ** 2. / \
-                            no_of_atoms
-                        forceloss += temp
->>>>>>> d66d0997
                 # Calculates derivative of the loss function with respect to
                 # parameters if lossprime is true
                 if lossprime:
@@ -711,8 +660,8 @@
                         model.calculate_forces(self.fingerprints[hash],
                                                self.fingerprintprimes[hash])
                     actual_forces = image.get_forces(apply_constraint=False)
-                    for index in xrange(no_of_atoms):
-                        for i in xrange(3):
+                    for index in range(no_of_atoms):
+                        for i in range(3):
                             force_resid = abs(amp_forces[index][i] -
                                               actual_forces[index][i])
                             if force_resid > force_maxresid:
@@ -763,15 +712,12 @@
                 doverfitloss_dparameters = \
                     2 * p.overfit * np.array(parametervector)
                 dloss_dparameters += doverfitloss_dparameters
-
-            return loss, dloss_dparameters, energyloss, forceloss, \
-                energy_maxresid, force_maxresid
-
         elif model.__class__.__name__ == 'KRR':
             predictions =[]
             targets = []
             kernels =[]
-            for hash, image in self.images.iteritems():
+            for hash in self.images.keys():
+                image = self.images[hash]
                 no_of_atoms = len(image)
                 amp_energy = model.calculate_energy(self.fingerprints[hash], hash)
                 predictions.append(amp_energy)
@@ -790,8 +736,8 @@
                 overfitloss *= model.lamda
                 loss += overfitloss
 
-            return loss, dloss_dparameters, energyloss, forceloss, \
-                energy_maxresid, force_maxresid
+        return loss, dloss_dparameters, energyloss, forceloss, \
+            energy_maxresid, force_maxresid
 
     # All incoming requests will be dictionaries with three keys.
     # d['id']: process id number, assigned when process created above.
