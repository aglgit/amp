from ..utilities import ConvergenceOccurred


class Regressor:
    """Class to manage the regression of a generic model. That is, for a
    given parameter set, calculates the cost function (the difference in
    predicted energies and actual energies across training images), then
    decides how to adjust the parameters to reduce this cost function.
    Global optimization conditioners (e.g., simulated annealing, etc.) can
    be built into this class.

    Parameters
    ----------
    optimizer : str
        The optimizer to use. Several defaults are available including
        'L-BFGS-B', 'BFGS', 'TNC', or 'NCG'.  Alternatively, any function can
        be supplied which behaves like scipy.optimize.fmin_bfgs.
    optimizer_kwargs : dict
        Optional keywords for the corresponding optimizer.
    lossprime : boolean
        Decides whether or not the regressor needs to be fed in by gradient of
        the loss function as well as the loss function itself.
    """

    def __init__(self, optimizer='BFGS', optimizer_kwargs=None,
                 lossprime=True):
        """optimizer can be specified; it should behave like a
        scipy.optimize optimizer. That is, it should take as its first two
        arguments the function to be optimized and the initial guess of the
        optimal parameters. Additional keyword arguments can be fed through
        the optimizer_kwargs dictionary."""

        user_kwargs = optimizer_kwargs
        optimizer_kwargs = {}
        if optimizer == 'BFGS':
            from scipy.optimize import minimize as optimizer
            optimizer_kwargs = {
                                'method' : 'BFGS', 
                                'options': {'gtol': 1e-15, }
                               }
            #optimizer_kwargs = {'method':'BFGS', 'gtol': 1e-15, }
        elif optimizer == 'L-BFGS-B':
            from scipy.optimize import minimize as optimizer
            optimizer_kwargs = {
                                'method': 'L-BFGS-B',
                                'options': {'ftol': 1e-05,
                                            'gtol': 1e-08,
                                            'maxfun': 1000000,
                                            'maxiter': 1000000}
                               }
            import scipy
            from distutils.version import StrictVersion
            if StrictVersion(scipy.__version__) >= StrictVersion('0.17.0'):
                optimizer_kwargs['options']['maxls'] = 2000
        elif optimizer == 'TNC':
<<<<<<< HEAD
            from scipy.optimize import minimize as optimizer
            optimizer_kwargs = {
                                'method': 'TNC',
                                'options': {'ftol': 0.,
                                            'xtol': 0.,
                                            'gtol': 1e-08,
                                            'maxiter': 1000000, }
                               }
        elif optimizer == 'Newton-CG':
            from scipy.optimize import minimize as optimizer
            optimizer_kwargs = {
                                'method': 'Newton-CG', 
                                'options': {'xtol': 1e-15, }
                               }

=======
            from scipy.optimize import fmin_tnc as optimizer
            optimizer_kwargs = {'ftol': 0.,
                                'xtol': 0.,
                                'pgtol': 1e-08,
                                'maxfun': 1000000, }
        elif optimizer == 'NCG':
            from scipy.optimize import fmin_ncg as optimizer
            optimizer_kwargs = {'avextol': 1e-15, }
        elif optimizer == 'fmin':
            from scipy.optimize import fmin as optimizer
            optimizer_kwargs = {
                    'maxfun': 99999999,
                    'maxiter': 9999999999
                    }
>>>>>>> e34e8f4a
        if user_kwargs:
            optimizer_kwargs.update(user_kwargs)
        self.optimizer = optimizer
        self.optimizer_kwargs = optimizer_kwargs
        self.lossprime = lossprime

    def regress(self, model, log):
        """Performs the regression. Calls model.get_loss,
        which should return the current value of the loss function
        until convergence has been reached, at which point it should
        raise a amp.utilities.ConvergenceException.

        Parameters
        ----------
        model : object
            Class representing the regression model.
        log : str
            Name of script to log progress.
        """
        self.optimizer_kwargs.update({'jac': self.lossprime,
                                        'args': (self.lossprime,)})
        log('Starting parameter optimization.', tic='opt')
        log(' Optimizer: %s' % self.optimizer)
        log(' Optimizer kwargs: %s' % self.optimizer_kwargs)
        x0 = model.vector.copy()
        try:
<<<<<<< HEAD
            self.optimizer(model.get_loss, x0, **self.optimizer_kwargs)

=======
            if self.lossprime:
                self.optimizer(model.get_loss, x0, model.get_lossprime,
                               **self.optimizer_kwargs)
            else:
                self.optimizer(model.get_loss, x0, **self.optimizer_kwargs)
>>>>>>> e34e8f4a
        except ConvergenceOccurred:
            log('...optimization successful.', toc='opt')
            return True
        else:
            log('...optimization unsuccessful.', toc='opt')
            if self.lossprime:
                max_lossprime = \
                    max(abs(max(model.lossfunction.dloss_dparameters)),
                        abs(min(model.lossfunction.dloss_dparameters)))
                log('...maximum absolute value of loss prime: %.3e'
                    % max_lossprime)
            return False<|MERGE_RESOLUTION|>--- conflicted
+++ resolved
@@ -53,7 +53,6 @@
             if StrictVersion(scipy.__version__) >= StrictVersion('0.17.0'):
                 optimizer_kwargs['options']['maxls'] = 2000
         elif optimizer == 'TNC':
-<<<<<<< HEAD
             from scipy.optimize import minimize as optimizer
             optimizer_kwargs = {
                                 'method': 'TNC',
@@ -69,22 +68,15 @@
                                 'options': {'xtol': 1e-15, }
                                }
 
-=======
-            from scipy.optimize import fmin_tnc as optimizer
-            optimizer_kwargs = {'ftol': 0.,
-                                'xtol': 0.,
-                                'pgtol': 1e-08,
-                                'maxfun': 1000000, }
-        elif optimizer == 'NCG':
-            from scipy.optimize import fmin_ncg as optimizer
-            optimizer_kwargs = {'avextol': 1e-15, }
-        elif optimizer == 'fmin':
-            from scipy.optimize import fmin as optimizer
+        elif optimizer == 'Nelder-Mead':
+            from scipy.optimize import minimize as optimizer
             optimizer_kwargs = {
-                    'maxfun': 99999999,
-                    'maxiter': 9999999999
-                    }
->>>>>>> e34e8f4a
+                                'method': 'Nelder-Mead',
+                                'options': {'maxfun': 99999999,
+                                            'maxiter': 99999999, }
+                               }
+            lossprime = False
+
         if user_kwargs:
             optimizer_kwargs.update(user_kwargs)
         self.optimizer = optimizer
@@ -111,16 +103,8 @@
         log(' Optimizer kwargs: %s' % self.optimizer_kwargs)
         x0 = model.vector.copy()
         try:
-<<<<<<< HEAD
             self.optimizer(model.get_loss, x0, **self.optimizer_kwargs)
 
-=======
-            if self.lossprime:
-                self.optimizer(model.get_loss, x0, model.get_lossprime,
-                               **self.optimizer_kwargs)
-            else:
-                self.optimizer(model.get_loss, x0, **self.optimizer_kwargs)
->>>>>>> e34e8f4a
         except ConvergenceOccurred:
             log('...optimization successful.', toc='opt')
             return True
