--- conflicted
+++ resolved
@@ -438,49 +438,6 @@
 
     :returns: Lists of train and test images.
     """
-<<<<<<< HEAD
-    parameters = {}
-    keys = param.keys()
-    len_of_keys = len(keys)
-    count = 0
-    while count < len_of_keys:
-        key = keys[count]
-        if (key != 'regression') and (key != 'descriptor'):
-            parameters[key] = param[key]
-        count += 1
-
-    if param.descriptor is not None:
-        parameters['Gs'] = param.descriptor.Gs
-        parameters['cutoff'] = param.descriptor.cutoff
-        parameters['fingerprints_tag'] = param.descriptor.fingerprints_tag
-        if param.descriptor.__class__.__name__ == 'SphericalHarmonics':
-            parameters['jmax'] = param.descriptor.jmax
-        elif param.descriptor.__class__.__name__ == 'Zernike':
-            parameters['nmax'] = param.descriptor.nmax
-
-    if param.descriptor is None:
-        parameters['descriptor'] = 'None'
-        parameters['no_of_atoms'] = param.regression.no_of_atoms
-    elif param.descriptor.__class__.__name__ == 'Behler':
-        parameters['descriptor'] = 'Behler'
-    elif param.descriptor.__class__.__name__ == 'SphericalHarmonics':
-        parameters['descriptor'] = 'SphericalHarmonics'
-    elif param.descriptor.__class__.__name__ == 'Zernike':
-        parameters['descriptor'] = 'Zernike'
-    else:
-        raise RuntimeError('Descriptor is not recognized to Amp for saving '
-                           'parameters. User should add the descriptor under '
-                           ' consideration.')
-
-    if param.regression.__class__.__name__ == 'NeuralNetwork':
-        parameters['regression'] = 'NeuralNetwork'
-        parameters['hiddenlayers'] = param.regression.hiddenlayers
-        parameters['activation'] = param.regression.activation
-    else:
-        raise RuntimeError('Regression method is not recognized to Amp for '
-                           'saving parameters. User should add the '
-                           'regression method under consideration.')
-=======
     file_opened = False
     if type(images) == str:
         extension = os.path.splitext(images)[1]
@@ -489,7 +446,6 @@
         elif extension == '.db':
             images = aseio.read(images)
         file_opened = True
->>>>>>> c13cf10c
 
     trainingsize = int(fraction * len(images))
     testsize = len(images) - trainingsize
@@ -554,350 +510,6 @@
     """
     :returns: String of current time.'
     """
-<<<<<<< HEAD
-    ###########################################################################
-
-    def __init__(self, images):
-        self.images = images
-
-    ###########################################################################
-
-    def save(self, filename, data_type, data, data_format):
-        """
-        Saves data.
-
-        :param filename: Name of the file to save data to or read data from.
-        :type filename: str
-        :param data_type: Can be either 'neighborlists', 'fingerprints', or
-                          'fingerprint-derivatives'.
-        :type data_type: str
-        :param data: Data to be saved.
-        :type data: dict
-        :param data_format: Format of saved data. Can be either "json" or
-                            "db".
-        :type data_format: str
-        """
-        if data_type is 'neighborlists':
-
-            hashs = data.keys()
-            no_of_images = len(hashs)
-            if data_format is 'json':
-                # Reformatting data for saving
-                new_dict = {}
-                count = 0
-                while count < no_of_images:
-                    hash = hashs[count]
-                    image = self.images[hash]
-                    new_dict[hash] = {}
-                    no_of_atoms = len(image)
-                    index = 0
-                    while index < no_of_atoms:
-                        nl_value = data[hash][index]
-                        new_dict[hash][index] = [[nl_value[0][i],
-                                                  list(nl_value[1][i])]
-                                                 for i in
-                                                 range(len(nl_value[0]))]
-                        index += 1
-                    count += 1
-                with paropen(filename, 'wb') as outfile:
-                    json.dump(new_dict, outfile)
-                del new_dict
-
-            elif data_format is 'db':
-                conn = sqlite3.connect(filename)
-                c = conn.cursor()
-                # Create table
-                c.execute('''CREATE TABLE IF NOT EXISTS neighborlists
-                (image text, atom integer, neighbor_atom integer,
-                xoffset integer, yoffset integer, zoffset integer)''')
-                count = 0
-                while count < no_of_images:
-                    hash = hashs[count]
-                    image = self.images[hash]
-                    no_of_atoms = len(image)
-                    index = 0
-                    while index < no_of_atoms:
-                        value0 = data[hash][index][0]
-                        value1 = data[hash][index][1]
-                        len_of_neighbors = len(value0)
-                        _ = 0
-                        while _ < len_of_neighbors:
-                            value = value1[_]
-                            # Insert a row of data
-                            row = (hash, index, value0[_], value[0],
-                                   value[1], value[2])
-                            c.execute('''INSERT INTO neighborlists VALUES
-                            (?, ?, ?, ?, ?, ?)''', row)
-                            _ += 1
-                        index += 1
-                    count += 1
-                # Save (commit) the changes
-                conn.commit()
-                conn.close()
-
-        elif data_type is 'fingerprints':
-
-            if data_format is 'json':
-                try:
-                    json.dump(data, filename)
-                    filename.flush()
-                    return
-                except AttributeError:
-                    with paropen(filename, 'wb') as outfile:
-                        json.dump(data, outfile)
-
-            elif data_format is 'db':
-                conn = sqlite3.connect(filename)
-                c = conn.cursor()
-                # Create table
-                c.execute('''CREATE TABLE IF NOT EXISTS fingerprints
-                (image text, atom integer, value real)''')
-                hashs = data.keys()
-                no_of_images = len(hashs)
-                count = 0
-                while count < no_of_images:
-                    hash = hashs[count]
-                    image = self.images[hash]
-                    no_of_atoms = len(image)
-                    index = 0
-                    while index < no_of_atoms:
-                        value = data[hash][index]
-                        len_of_fingerprints = len(value)
-                        _ = 0
-                        while _ < len_of_fingerprints:
-                            # Insert a row of data
-                            row = (hash, index, value[_])
-                            c.execute('''INSERT INTO fingerprints VALUES
-                            (?, ?, ?)''', row)
-                            _ += 1
-                        index += 1
-                    count += 1
-                # Save (commit) the changes
-                conn.commit()
-                conn.close()
-
-        elif data_type is 'fingerprint_derivatives':
-
-            hashs = data.keys()
-            no_of_images = len(hashs)
-            if data_format is 'json':
-                new_dict = {}
-                count0 = 0
-                while count0 < no_of_images:
-                    hash = hashs[count0]
-                    new_dict[hash] = {}
-                    pair_atom_keys = data[hash].keys()
-                    len_of_pair_atom_keys = len(pair_atom_keys)
-                    count1 = 0
-                    while count1 < len_of_pair_atom_keys:
-                        pair_atom_key = pair_atom_keys[count1]
-                        new_dict[hash][str(pair_atom_key)] = \
-                            data[hash][pair_atom_key]
-                        count1 += 1
-                    count0 += 1
-                try:
-                    json.dump(new_dict, filename)
-                    filename.flush()
-                    return
-                except AttributeError:
-                    with paropen(filename, 'wb') as outfile:
-                        json.dump(new_dict, outfile)
-                del new_dict
-
-            elif data_format is 'db':
-                conn = sqlite3.connect(filename)
-                c = conn.cursor()
-                # Create table
-                c.execute('''CREATE TABLE IF NOT EXISTS fingerprint_derivatives
-                (image text, atom integer, neighbor_atom integer,
-                direction integer, value real)''')
-                count0 = 0
-                while count0 < no_of_images:
-                    hash = hashs[count0]
-                    pair_atom_keys = data[hash].keys()
-                    len_of_pair_atom_keys = len(pair_atom_keys)
-                    count1 = 0
-                    while count1 < len_of_pair_atom_keys:
-                        pair_atom_key = pair_atom_keys[count1]
-                        n_index = pair_atom_key[0]
-                        self_index = pair_atom_key[1]
-                        i = pair_atom_key[2]
-                        value = data[hash][pair_atom_key]
-                        len_of_value = len(value)
-                        _ = 0
-                        while _ < len_of_value:
-                            # Insert a row of data
-                            row = (hash, self_index, n_index, i, value[_])
-                            c.execute('''INSERT INTO fingerprint_derivatives
-                            VALUES (?, ?, ?, ?, ?)''', row)
-                            _ += 1
-                        count1 += 1
-                    count0 += 1
-
-                # Save (commit) the changes
-                conn.commit()
-                conn.close()
-
-        del data
-
-    ###########################################################################
-
-    def read(self, filename, data_type, data, data_format):
-        """
-        Reads data.
-
-        :param filename: Name of the file to save data to or read data from.
-        :type filename: str
-        :param data_type: Can be either 'neighborlists', 'fingerprints', or
-                          'fingerprint-derivatives'.
-        :type data_type: str
-        :param data: Data to be read.
-        :type data: dict
-        :param data_format: Format of saved data. Can be either "json" or
-                            "db".
-        :type data_format: str
-        """
-        hashs = []
-        if data_type is 'neighborlists':
-
-            if data_format is 'json':
-                fp = paropen(filename, 'rb')
-                loaded_data = json.load(fp)
-                hashs = loaded_data.keys()
-                no_of_images = len(hashs)
-                count = 0
-                while count < no_of_images:
-                    hash = hashs[count]
-                    data[hash] = {}
-                    image = self.images[hash]
-                    no_of_atoms = len(image)
-                    index = 0
-                    while index < no_of_atoms:
-                        nl_value = loaded_data[hash][str(index)]
-                        nl_indices = [value[0] for value in nl_value]
-                        nl_offsets = [value[1] for value in nl_value]
-                        data[hash][index] = (nl_indices, nl_offsets,)
-                        index += 1
-                    count += 1
-
-            elif data_format is 'db':
-                with sqlite3.connect(filename) as conn:
-                    c = conn.cursor()
-                    c.execute("SELECT * FROM neighborlists")
-                    _hash = None
-                    while True:
-                        row = c.fetchone()
-                        if row is None:
-                            break
-                        hash, index, n_index, xoffset, yoffset, zoffset = row
-                        if hash != _hash:
-                            data[hash] = {}
-                            _hash = hash
-                            _index = None
-                        if index != _index:
-                            data[hash][index] = [[], []]
-                            _index = index
-                        data[hash][index][0] += [n_index]
-                        data[hash][index][1] += [[xoffset, yoffset, zoffset]]
-                hashs = data.keys()
-
-        elif data_type is 'fingerprints':
-
-            if data_format is 'json':
-                if isinstance(filename, str):
-                    fp = paropen(filename, 'rb')
-                    loaded_data = json.load(fp)
-                else:
-                    filename.seek(0)
-                    loaded_data = json.load(filename)
-                hashs = loaded_data.keys()
-                no_of_images = len(hashs)
-                count = 0
-                while count < no_of_images:
-                    hash = hashs[count]
-                    data[hash] = {}
-                    image = self.images[hash]
-                    no_of_atoms = len(image)
-                    index = 0
-                    while index < no_of_atoms:
-                        fp_value = loaded_data[hash][str(index)]
-                        data[hash][index] = \
-                            [float(value) for value in fp_value]
-                        index += 1
-                    count += 1
-
-            elif data_format is 'db':
-                with sqlite3.connect(filename) as conn:
-                    c = conn.cursor()
-                    c.execute("SELECT * FROM fingerprints")
-                    _hash = None
-                    while True:
-                        row = c.fetchone()
-                        if row is None:
-                            break
-                        hash, index, fp = row
-                        if hash != _hash:
-                            data[hash] = {}
-                            _hash = hash
-                            _index = None
-                        if index != _index:
-                            data[hash][index] = []
-                            _index = index
-                        data[hash][index] += [fp]
-                hashs = data.keys()
-
-        elif data_type is 'fingerprint_derivatives':
-
-            if data_format is 'json':
-                if isinstance(filename, str):
-                    fp = paropen(filename, 'rb')
-                    loaded_data = json.load(fp)
-                else:
-                    filename.seek(0)
-                    loaded_data = json.load(filename)
-                hashs = loaded_data.keys()
-                no_of_images = len(hashs)
-                count0 = 0
-                while count0 < no_of_images:
-                    hash = hashs[count0]
-                    data[hash] = {}
-                    image = self.images[hash]
-                    pair_atom_keys = loaded_data[hash].keys()
-                    len_of_pair_atom_keys = len(pair_atom_keys)
-                    count1 = 0
-                    while count1 < len_of_pair_atom_keys:
-                        pair_atom_key = pair_atom_keys[count1]
-                        fp_value = loaded_data[hash][pair_atom_key]
-                        data[hash][eval(pair_atom_key)] = \
-                            [float(value) for value in fp_value]
-                        count1 += 1
-                    count0 += 1
-
-            elif data_format is 'db':
-                with sqlite3.connect(filename) as conn:
-                    c = conn.cursor()
-                    c.execute("SELECT * FROM fingerprint_derivatives")
-                    _hash = None
-                    while True:
-                        row = c.fetchone()
-                        if row is None:
-                            break
-                        hash, self_index, n_index, i, fp_der = row
-                        index = (n_index, self_index, i)
-                        if hash != _hash:
-                            data[hash] = {}
-                            _hash = hash
-                            _index = None
-                        if index != _index:
-                            data[hash][index] = []
-                            _index = index
-                        data[hash][index] += [fp_der]
-                hashs = data.keys()
-
-        return hashs, data
-
-###############################################################################
-=======
     local = datetime.now().isoformat().split('.')[0]
     utc = datetime.utcnow().isoformat().split('.')[0]
     if with_utc:
@@ -915,5 +527,4 @@
 o      o   o       o   o
 o      o   o       o   o
 o      o   o       o   o
-"""
->>>>>>> c13cf10c
+"""