#!/usr/bin/env python
"""
Folder that contains different local environment descriptors.

"""
<<<<<<< HEAD


from behler import Behler
from sphericalharmonics import SphericalHarmonics
from zernike import Zernike
=======
>>>>>>> c13cf10c
<|MERGE_RESOLUTION|>--- conflicted
+++ resolved
@@ -3,11 +3,3 @@
 Folder that contains different local environment descriptors.
 
 """
-<<<<<<< HEAD
-
-
-from behler import Behler
-from sphericalharmonics import SphericalHarmonics
-from zernike import Zernike
-=======
->>>>>>> c13cf10c
